# coding=utf-8
# Adapted from https://github.com/huggingface/transformers/blob/main/src/transformers/models/t5/modeling_flax_t5.py
#
# Licensed under the Apache License, Version 2.0 (the "License");
# you may not use this file except in compliance with the License.
# You may obtain a copy of the License at
#
#     http://www.apache.org/licenses/LICENSE-2.0
#
# Unless required by applicable law or agreed to in writing, software
# distributed under the License is distributed on an "AS IS" BASIS,
# WITHOUT WARRANTIES OR CONDITIONS OF ANY KIND, either express or implied.
# See the License for the specific language governing permissions and
# limitations under the License.
""" Flax T5 model."""


import copy
from dataclasses import field
from typing import Any, Callable, Iterable, Mapping, Optional, Union, Tuple

import flax.linen as nn
import jax
import jax.numpy as jnp
import numpy as np
from flax.core.frozen_dict import FrozenDict, freeze, unfreeze
from flax.linen import combine_masks, make_causal_mask
from flax.linen import partitioning as nn_partitioning
from flax.linen.attention import dot_product_attention_weights
from flax.traverse_util import flatten_dict, unflatten_dict
from jax.random import PRNGKey
from jax.experimental import sparse
from functools import partial

import einops

ArrayTree = Union[jnp.ndarray, Iterable['ArrayTree'], Mapping[Any, 'ArrayTree']]


from transformers.modeling_flax_outputs import (
    FlaxBaseModelOutput,
    FlaxBaseModelOutputWithPastAndCrossAttentions,
    FlaxCausalLMOutputWithCrossAttentions,
    FlaxSeq2SeqLMOutput,
    FlaxSeq2SeqModelOutput,
)
from transformers.modeling_flax_utils import (
    ACT2FN,
    FlaxPreTrainedModel,
    append_call_sample_docstring,
    append_replace_return_docstrings,
    overwrite_call_docstring,
)
from transformers.utils import add_start_docstrings, add_start_docstrings_to_model_forward, logging, replace_return_docstrings
from transformers import T5Config


logger = logging.get_logger(__name__)

_CHECKPOINT_FOR_DOC = "t5-small"
_CONFIG_FOR_DOC = "T5Config"

remat = nn_partitioning.remat


# attn_mask_2_graph_mask = jax.jit(jax.vmap(lambda mask, ids: mask[..., ids]))

# @jax.jit
@jax.vmap
def attn_mask_2_graph_mask(mask: jax.Array, ids: jax.Array):
    return mask.astype(bool).take(ids, axis=-1) #[..., ids]

# @partial(jax.jit, static_argnames=['indices_are_sorted', 'unique_indices', 'bucket_size', 'num_segments'])
def segment_softmax(logits: jax.Array,
                    segment_ids: jax.Array,
                    num_segments: Optional[int] = None,
                    indices_are_sorted: bool = False,
                    unique_indices: bool = False,
                    bucket_size: Optional[int] =None) -> ArrayTree:
  """
  segment_softmax inspired by jraph's implementation, but fixed to give the same results as jax.nn.softmax by using jax.ops segment functions
  """
  # First, subtract the segment max for numerical stability
  maxs = jax.ops.segment_max(logits, segment_ids, num_segments, indices_are_sorted,
                     unique_indices, bucket_size=bucket_size)
  logits = logits - maxs[segment_ids]
  # Then take the exp
  logits = jnp.exp(logits)
  # Then calculate the normalizers
  normalizers = jax.ops.segment_sum(logits, segment_ids=segment_ids, num_segments=num_segments, indices_are_sorted=indices_are_sorted, unique_indices=unique_indices, bucket_size=bucket_size)
  normalizers = normalizers[segment_ids]
  softmax = logits / normalizers
  return softmax

# ==> to change for optimization, in this version the graph is the same for the batch & heads
# @partial(jax.vmap, in_axes=(0,0,0,0,None,None,None)) #vectorize over batches
# @partial(jax.vmap, in_axes=(-2,-2,-2,0,None,None,None), out_axes=(-2))  #vectorize over heads

# @partial(jax.vmap, in_axes=(0,0,0,0,0,0,None)) #vectorize over batches
# @partial(jax.vmap, in_axes=(-2,-2,-2,0,0,0,None), out_axes=(-2))  #vectorize over heads

#the order is important, otherwise the RAM usage explodes for some reason?
#mb check if netket.jax.vmap_chunked works better?

# @partial(jax.jit, static_argnames=['dtype'])
@partial(jax.vmap, in_axes=(-2,-2,-2,None,None,1,None), out_axes=(-2))  #vectorize over heads
@partial(jax.vmap, in_axes=(0,0,0,None,None,0,None)) #vectorize over batches
def scaled_dot_product_attention_graph(q, k, v, receivers, senders, bias=None, dtype=None):
  """
  Computes the dot product attention according to the attention pattern specified by the graph defined
  by the adjacency list (senders, receivers)
  """
  #   q, k = nn.dtypes.promote_dtype(q, k, dtype=dtype) #is it necessary?
  # //!\\ this one is not used, please check _scaled_dot_product_attention_graph
  dtype = q.dtype
  bucket_size=1000 #previously 10000
  seq_len, depth = q.shape
  #compute attention logits: <Q,K> / sqrt(d_q)
  q =  q / jnp.sqrt(depth).astype(dtype)
  attn_logits = jnp.einsum('ed, ed -> e', q[senders], k[receivers]) # (num_edges,)
  if bias is not None:
    attn_logits = attn_logits + bias
  #softmax over receiver nodes
  w = segment_softmax(attn_logits,
                      segment_ids=senders,
                      num_segments = seq_len,
                      bucket_size=bucket_size).astype(dtype) #(num_edges,)
  #attention weights applied to the values for every edge:
  values = jnp.einsum('e,ed->ed', w, v[receivers]) #(num_edges, d_v)
  #summing over the nodes
  values = jax.ops.segment_sum(values,
                       segment_ids=senders,
                       num_segments=seq_len,
                       unique_indices=False,
                       indices_are_sorted=False,
                       bucket_size=bucket_size).astype(dtype) #(seq_len, d_v)
  return values, w


# Copied from transformers.models.bart.modeling_flax_bart.shift_tokens_right
def shift_tokens_right(input_ids: np.array, pad_token_id: int, decoder_start_token_id: int) -> np.ndarray:
    """
    Shift input ids one token to the right.
    """
    shifted_input_ids = np.zeros_like(input_ids)
    shifted_input_ids[:, 1:] = input_ids[:, :-1]
    shifted_input_ids[:, 0] = decoder_start_token_id

    shifted_input_ids = np.where(shifted_input_ids == -100, pad_token_id, shifted_input_ids)
    return shifted_input_ids


class FlaxT5LayerNorm(nn.Module):
    hidden_size: int
    dtype: jnp.dtype = jnp.float32
    eps: float = 1e-6
    weight_init: Callable[..., np.ndarray] = jax.nn.initializers.ones

    def setup(self):
        self.weight = self.param("weight", self.weight_init, (self.hidden_size,))

    def __call__(self, hidden_states):
        """
        Construct a layernorm module in the T5 style; No bias and no subtraction of mean.
        """
        # layer norm should always be calculated in float32
        variance = jnp.power(hidden_states.astype("f4"), 2).mean(axis=-1, keepdims=True)
        hidden_states = hidden_states / jnp.sqrt(variance + self.eps)

        return self.weight * hidden_states


class FlaxT5DenseActDense(nn.Module):
    config: T5Config
    dtype: jnp.dtype = jnp.float32

    def setup(self):
        wi_init_std = self.config.initializer_factor * (self.config.d_model**-0.5)
        wo_init_std = self.config.initializer_factor * (self.config.d_ff**-0.5)

        self.wi = nn.Dense(
            self.config.d_ff,
            use_bias=False,
            kernel_init=jax.nn.initializers.normal(wi_init_std),
            dtype=self.dtype,
        )
        self.wo = nn.Dense(
            self.config.d_model,
            use_bias=False,
            kernel_init=jax.nn.initializers.normal(wo_init_std),
            dtype=self.dtype,
        )
        self.dropout = nn.Dropout(self.config.dropout_rate)
        self.act = ACT2FN[self.config.dense_act_fn]

    def __call__(self, hidden_states, deterministic=True):
        hidden_states = self.wi(hidden_states)
        hidden_states = self.act(hidden_states)
        hidden_states = self.dropout(hidden_states, deterministic=deterministic)
        hidden_states = self.wo(hidden_states)
        return hidden_states


class FlaxT5DenseGatedActDense(nn.Module):
    config: T5Config
    dtype: jnp.dtype = jnp.float32  # the dtype of the computation

    def setup(self):
        wi_init_std = self.config.initializer_factor * (self.config.d_model**-0.5)
        wo_init_std = self.config.initializer_factor * (self.config.d_ff**-0.5)

        self.wi_0 = nn.Dense(
            self.config.d_ff,
            use_bias=False,
            kernel_init=jax.nn.initializers.normal(wi_init_std),
            dtype=self.dtype,
        )
        self.wi_1 = nn.Dense(
            self.config.d_ff,
            use_bias=False,
            kernel_init=jax.nn.initializers.normal(wi_init_std),
            dtype=self.dtype,
        )
        self.wo = nn.Dense(
            self.config.d_model,
            use_bias=False,
            kernel_init=jax.nn.initializers.normal(wo_init_std),
            dtype=self.dtype,
        )
        self.dropout = nn.Dropout(self.config.dropout_rate)
        self.act = ACT2FN[self.config.dense_act_fn]

    def __call__(self, hidden_states, deterministic):
        hidden_gelu = self.act(self.wi_0(hidden_states))
        hidden_linear = self.wi_1(hidden_states)
        hidden_states = hidden_gelu * hidden_linear
        hidden_states = self.dropout(hidden_states, deterministic=deterministic)
        hidden_states = self.wo(hidden_states)
        return hidden_states


class FlaxT5LayerFF(nn.Module):
    config: T5Config
    dtype: jnp.dtype = jnp.float32  # the dtype of the computation

    def setup(self):
        if self.config.is_gated_act:
            self.DenseReluDense = FlaxT5DenseGatedActDense(self.config, dtype=self.dtype)
        else:
            self.DenseReluDense = FlaxT5DenseActDense(self.config, dtype=self.dtype)

        self.layer_norm = FlaxT5LayerNorm(self.config.d_model, eps=self.config.layer_norm_epsilon, dtype=self.dtype)
        self.dropout = nn.Dropout(self.config.dropout_rate)

    def __call__(self, hidden_states, deterministic=True):
        forwarded_states = self.layer_norm(hidden_states)
        forwarded_states = self.DenseReluDense(forwarded_states, deterministic=deterministic)
        hidden_states = hidden_states + self.dropout(forwarded_states, deterministic=deterministic)
        return hidden_states

class FlaxT5Attention(nn.Module):
    config: T5Config
    has_relative_attention_bias: bool = False
    causal: bool = False
    dtype: jnp.dtype = jnp.float32  # the dtype of the computation

    def setup(self):
        self.relative_attention_num_buckets = self.config.relative_attention_num_buckets
        self.relative_attention_max_distance = self.config.relative_attention_max_distance
        self.d_model = self.config.d_model
        self.key_value_proj_dim = self.config.d_kv
        self.n_heads = self.config.num_heads
        self.dropout = self.config.dropout_rate
        self.inner_dim = self.n_heads * self.key_value_proj_dim

        q_init_std = self.config.initializer_factor * ((self.inner_dim * self.key_value_proj_dim) ** -0.5)
        kv_init_std = self.config.initializer_factor * (self.inner_dim**-0.5)
        o_init_std = self.config.initializer_factor * (self.inner_dim**-0.5)

        self.q = nn.Dense(
            self.inner_dim,
            use_bias=False,
            kernel_init=jax.nn.initializers.normal(q_init_std),
            dtype=self.dtype,
        )
        self.k = nn.Dense(
            self.inner_dim,
            use_bias=False,
            kernel_init=jax.nn.initializers.normal(kv_init_std),
            dtype=self.dtype,
        )
        self.v = nn.Dense(
            self.inner_dim,
            use_bias=False,
            kernel_init=jax.nn.initializers.normal(kv_init_std),
            dtype=self.dtype,
        )
        self.o = nn.Dense(
            self.d_model,
            use_bias=False,
            kernel_init=jax.nn.initializers.normal(o_init_std),
            dtype=self.dtype,
        )

        if self.has_relative_attention_bias:
            self.relative_attention_bias = nn.Embed(
                self.relative_attention_num_buckets,
                self.n_heads,
                embedding_init=jax.nn.initializers.normal(kv_init_std),
                dtype=self.dtype,
            )

    @staticmethod
    def _relative_position_bucket(relative_position, bidirectional=True, num_buckets=32, max_distance=128):
        """
        Adapted from Mesh Tensorflow:
        https://github.com/tensorflow/mesh/blob/0cb87fe07da627bf0b7e60475d59f95ed6b5be3d/mesh_tensorflow/transformer/transformer_layers.py#L593

        Translate relative position to a bucket number for relative attention. The relative position is defined as
        memory_position - query_position, i.e. the distance in tokens from the attending position to the attended-to
        position. If bidirectional=False, then positive relative positions are invalid. We use smaller buckets for
        small absolute relative_position and larger buckets for larger absolute relative_positions. All relative
        positions >=max_distance map to the same bucket. All relative positions <=-max_distance map to the same bucket.
        This should allow for more graceful generalization to longer sequences than the model has been trained on
        """
        relative_buckets = 0
        if bidirectional:
            num_buckets //= 2
            relative_buckets += (relative_position > 0) * num_buckets
            relative_position = jnp.abs(relative_position)
        else:
            relative_position = -jnp.clip(relative_position, a_max=0)
        # now relative_position is in the range [0, inf)

        # half of the buckets are for exact increments in positions
        max_exact = num_buckets // 2
        is_small = relative_position < max_exact

        # The other half of the buckets are for logarithmically bigger bins in positions up to max_distance
        relative_position_if_large = max_exact + (
            jnp.log(relative_position / max_exact) / jnp.log(max_distance / max_exact) * (num_buckets - max_exact)
        )
        relative_position_if_large = jnp.clip(relative_position_if_large, a_max=num_buckets - 1)

        relative_buckets += jnp.where(is_small, relative_position, relative_position_if_large)

        return relative_buckets.astype("i4")

    def compute_bias_sparse(self, query_length, key_length, receivers, senders):
        """Compute binned relative position bias"""
        context_position = jnp.arange(query_length, dtype="i4")
        memory_position = jnp.arange(key_length, dtype="i4")

        relative_position = memory_position.take(receivers, axis=0) - context_position.take(senders, axis=0)
        relative_position_bucket = self._relative_position_bucket(
            relative_position[..., None],
            bidirectional=(not self.causal),
            num_buckets=self.relative_attention_num_buckets,
            max_distance=self.relative_attention_max_distance,
        )

        values = self.relative_attention_bias(relative_position_bucket)
        heads = jnp.arange(self.n_heads)
        return jnp.transpose(values[:, :, 0, heads], (0, 2, 1))
        # output has shape [bs, heads, seq_len]

    def compute_bias(self, query_length, key_length):
        """Compute binned relative position bias"""
        context_position = jnp.arange(query_length, dtype="i4")[:, None]
        memory_position = jnp.arange(key_length, dtype="i4")[None, :]

        relative_position = memory_position - context_position
        relative_position_bucket = self._relative_position_bucket(
            relative_position,
            bidirectional=(not self.causal),
            num_buckets=self.relative_attention_num_buckets,
            max_distance=self.relative_attention_max_distance,
        )

        values = self.relative_attention_bias(relative_position_bucket)
        values = values.transpose((2, 0, 1))[None, :, :, :]
        return values

    def _split_heads(self, hidden_states):
        return hidden_states.reshape(hidden_states.shape[:2] + (self.n_heads, self.key_value_proj_dim))

    def _merge_heads(self, hidden_states):
        return hidden_states.reshape(hidden_states.shape[:2] + (self.inner_dim,))

    @nn.compact
    def _concatenate_to_cache(self, key, value, query):
        """
        This function takes projected key, value states from a single input token and concatenates the states to cached
        states from previous steps. This function is slighly adapted from the official Flax repository:
        https://github.com/google/flax/blob/491ce18759622506588784b4fca0e4bf05f8c8cd/flax/linen/attention.py#L252
        """
        # detect if we're initializing by absence of existing cache data.
        is_initialized = self.has_variable("cache", "cached_key")
        cached_key = self.variable("cache", "cached_key", jnp.zeros, key.shape, key.dtype)
        cached_value = self.variable("cache", "cached_value", jnp.zeros, value.shape, value.dtype)
        cache_index = self.variable("cache", "cache_index", lambda: jnp.array(0, dtype=jnp.int32))
        if is_initialized:
            *batch_dims, max_length, num_heads, depth_per_head = cached_key.value.shape
            # update key, value caches with our new 1d spatial slices
            cur_index = cache_index.value
            indices = (0,) * len(batch_dims) + (cur_index, 0, 0)
            key = jax.lax.dynamic_update_slice(cached_key.value, key, indices)
            value = jax.lax.dynamic_update_slice(cached_value.value, value, indices)
            cached_key.value = key
            cached_value.value = value
            num_updated_cache_vectors = query.shape[1]
            cache_index.value = cache_index.value + num_updated_cache_vectors
        return key, value

    def _create_position_bias_sparse(
        self, key_states, query_states, attention_mask, receivers, senders, init_cache, seq_length, causal_attention_mask_shift
    ):
        cache_is_filled = self.causal and self.has_variable("cache", "cached_key") and (not init_cache)
        key_length = key_states.shape[1]
        query_length = key_length if cache_is_filled else query_states.shape[1]
        # if key and values are already calculated, only the last query position bias should be taken
        if cache_is_filled and self.has_relative_attention_bias:
            #this is reproducing the dynamic_slice + broadcast_to combo
            #works for 1 token at a time decoding only (ie seq_length==1)
            current_token_sender = jnp.full(senders.shape, causal_attention_mask_shift)
            position_bias = self.compute_bias_sparse(query_length, key_length, receivers, current_token_sender)
        elif self.has_relative_attention_bias:
            position_bias = self.compute_bias_sparse(query_length, key_length, receivers, senders)
        else: #attention_mask is never None
            bs, seq_len = attention_mask.shape
            position_bias = jnp.zeros((bs, self.n_heads, seq_len), dtype=self.dtype)
        return position_bias

    def _create_position_bias(
        self, key_states, query_states, attention_mask, init_cache, seq_length, causal_attention_mask_shift
    ):
        key_length = key_states.shape[1]
        query_length = query_states.shape[1]

        if self.has_relative_attention_bias:
            position_bias = self.compute_bias(query_length, key_length)
        elif attention_mask is not None:
            position_bias = jnp.zeros_like(attention_mask)
        else:
            position_bias = jnp.zeros((1, self.n_heads, query_length, key_length), dtype=self.dtype)
        return position_bias

    def __call__(
        self,
        hidden_states,
        attention_mask=None,
        key_value_states=None,
        position_bias=None,
        use_cache=False,
        output_attentions=False,
        deterministic=True,
        init_cache=False,
    ):
        """
        Self-attention (if key_value_states is None) or attention over source sentence (provided by key_value_states).
        """
        batch_size, seq_length = hidden_states.shape[:2]

        # q, k, v projections
        query_states = self.q(hidden_states)  # (batch_size, n_heads, seq_length, dim_per_head)
        key_states = self.k(hidden_states) if key_value_states is None else self.k(key_value_states)
        value_states = self.v(hidden_states) if key_value_states is None else self.v(key_value_states)

        # reshape to (batch_size, seq_length, n_heads, head_dim)
        query_states = self._split_heads(query_states)
        key_states = self._split_heads(key_states)
        value_states = self._split_heads(value_states)

        # counter-act scaling in dot_product_attention_weights function
        query_states *= jnp.sqrt(query_states.shape[-1]).astype(self.dtype)

        if self.has_variable("graph", "receivers"):
            #Graph attention
            receivers = einops.repeat(self.variables["graph"]["receivers"], 'e -> bs e', bs=batch_size)
            senders = einops.repeat(self.variables["graph"]["senders"], 'e -> bs e', bs=batch_size)
            graph_mask = einops.repeat(self.variables["graph"]["graph_mask"], 'e -> bs e', bs=batch_size)

            if attention_mask is not None:
                # merge the input attention mask with the graph mask
                graph_mask = jnp.logical_and(graph_mask, attn_mask_2_graph_mask(attention_mask, receivers))

            # for fast decoding causal attention mask should be shifted
            causal_attention_mask_shift = (
                self.variables["cache"]["cache_index"] if (self.has_variable("cache", "cached_key") and self.causal) else 0
            )

            if self.causal:
                # fast decoding for generate requires special attention_mask
                if self.has_variable("cache", "cached_key"):
                    # during autoregressive decoding, the current query token was remapped
                    # to sender 0, but should really be causal_attention_mask_shift
                    # senders = jnp.full(senders.shape, 0)
                    causal_mask = jnp.less_equal(receivers, causal_attention_mask_shift)
                else:
                    causal_mask = jnp.less_equal(receivers, senders)
                graph_mask = jnp.logical_and(graph_mask, causal_mask)
                del causal_mask

            # During fast autoregressive decoding, we feed one position at a time,
            # and cache the keys and values step by step.
            if self.causal and (self.has_variable("cache", "cached_key") or init_cache):
                key_states, value_states = self._concatenate_to_cache(
                    key_states, value_states, query_states
                )

            # replace masked positions with -10_000
            mask_value = jnp.finfo(self.dtype).min
            graph_mask = jax.lax.select(
                graph_mask > 0,
                jnp.full(graph_mask.shape, 0.0).astype(self.dtype),
                jnp.full(graph_mask.shape, mask_value).astype(self.dtype),
            )

            # compute position bias
            position_bias = self._create_position_bias_sparse(
                key_states, query_states, graph_mask, receivers, senders, init_cache, seq_length, causal_attention_mask_shift,
            )

            if graph_mask is not None:
                position_bias = position_bias + graph_mask[:, None, :]
                del graph_mask

            # create dropout rng
            dropout_rng = None
            if not deterministic and self.dropout > 0.0:
                dropout_rng = self.make_rng("dropout")

            receivers, senders = receivers[0], senders[0]

<<<<<<< HEAD
            @partial(jax.jit)
            @partial(jax.vmap, in_axes=(-2,-2,-2,1), out_axes=(-2))  #vectorize over heads
            @partial(jax.vmap, in_axes=(0,0,0,0)) #vectorize over batches
            def _scaled_dot_product_attention_graph(q, k, v, bias=None):
                """
                Computes the dot product attention according to the attention pattern specified by the graph defined
                by the adjacency list (senders, receivers)
                """
                dropout_rate=self.dropout
                dtype = q.dtype
                bucket_size=100_000
                q_len, depth = q.shape
                #compute attention logits: <Q,K> / sqrt(d_q)
=======
            # # @partial(jax.jit)
            # @partial(jax.vmap, in_axes=(-2,-2,-2,1), out_axes=(-2))  #vectorize over heads
            # @partial(jax.vmap, in_axes=(0,0,0,0)) #vectorize over batches
            # def _scaled_dot_product_attention_graph(q, k, v, bias=None):
            #     """
            #     Computes the dot product attention according to the attention pattern specified by the graph defined
            #     by the adjacency list (senders, receivers)
            #     """
            #     dtype = q.dtype
            #     bucket_size=10_000
            #     seq_len, depth = q.shape
            #     #compute attention logits: <Q,K> / sqrt(d_q)
            #     q = q / jnp.sqrt(depth).astype(dtype)
            #     # attn_logits = jnp.einsum('ed, ed -> e', q[senders], k[receivers]) # (num_edges,)
            #     attn_logits = jnp.einsum('ed, ed -> e', q.take(senders, axis=0), k.take(receivers, axis=0)) # (num_edges,)
            #     if bias is not None:
            #         attn_logits = attn_logits + bias
            #     #softmax over receiver nodes
            #     w = segment_softmax(attn_logits,
            #                         segment_ids=senders,
            #                         num_segments=seq_len,
            #                         bucket_size=bucket_size).astype(dtype) #(num_edges,)
            #     #attention weights applied to the values for every edge:
            #     values = jnp.einsum('e,ed->ed', w, v.take(receivers, axis=0)) #(num_edges, d_v)
            #     #summing over the nodes
            #     values = jax.ops.segment_sum(values,
            #                         segment_ids=senders,
            #                         num_segments=seq_len,
            #                         unique_indices=False,
            #                         indices_are_sorted=False,
            #                         bucket_size=bucket_size).astype(dtype) #(seq_len, d_v)
            #     return values, w

            #BCOO attention
            @jax.jit
            @partial(jax.vmap, in_axes=(-2,-2,-2,1), out_axes=(-2))  #vectorize over heads
            @partial(jax.vmap, in_axes=(0,0,0,0)) #vectorize over batches
            def _scaled_dot_product_attention_bcoo(q, k, v, bias=None):
                dtype = q.dtype
                bucket_size=100_000
                q_len, depth = q.shape
                k_len = k.shape[0]
                indices = jnp.stack([senders, receivers], axis=-1)
>>>>>>> 03e95ae6
                q = q / jnp.sqrt(depth).astype(dtype)
                attn_logits = sparse.bcoo_dot_general_sampled(q[None], jnp.swapaxes(k, -2, -1)[None], indices=indices[None], dimension_numbers=((2, 1), (0, 0)))[0]
                if bias is not None:
                    attn_logits = attn_logits + bias
                w = segment_softmax(attn_logits,
                                    segment_ids=senders,
                                    num_segments=q_len,
<<<<<<< HEAD
                                    indices_are_sorted=True,
                                    bucket_size=bucket_size).astype(dtype) #(num_edges,)
                
                # apply attention dropout
                if not deterministic and dropout_rate > 0.0:
                    keep_prob = 1.0 - dropout_rate
                    # dropout is broadcast across the batch + head dimensions (with vmap)
                    dropout_shape = tuple(w.shape[-1])
                    keep = random.bernoulli(dropout_rng, keep_prob, dropout_shape)  # type: ignore
                    multiplier = keep.astype(dtype) / jnp.asarray(keep_prob, dtype=dtype)
                    w = w * multiplier

                #attention weights applied to the values for every edge:
                values = jnp.einsum('e,ed->ed', w, v.take(receivers, axis=0)) #(num_edges, d_v)
                #summing over the nodes
                values = jax.ops.segment_sum(values,
                                    segment_ids=senders,
                                    num_segments=q_len,
                                    unique_indices=False,
                                    indices_are_sorted=True,
                                    bucket_size=bucket_size).astype(dtype) #(seq_len, d_v)
                return values, w

            #BCOO attention
            @jax.jit
            @partial(jax.vmap, in_axes=(-2,-2,-2,1), out_axes=(-2))  #vectorize over heads
            @partial(jax.vmap, in_axes=(0,0,0,0)) #vectorize over batches
            def _scaled_dot_product_attention_bcoo(q, k, v, bias=None):
                dropout_rate=self.dropout
                dtype = q.dtype
                bucket_size=100_000
                q_len, depth = q.shape
                k_len = k.shape[0]
                indices = jnp.stack([senders, receivers], axis=-1)
                q = q / jnp.sqrt(depth).astype(dtype)
                attn_logits = sparse.bcoo_dot_general_sampled(q[None], jnp.swapaxes(k, -2, -1)[None], indices=indices[None], dimension_numbers=((2, 1), (0, 0)))[0]
                if bias is not None:
                    attn_logits = attn_logits + bias
                w = segment_softmax(attn_logits,
                                    segment_ids=senders,
                                    num_segments=q_len,
                                    indices_are_sorted=True,
                                    bucket_size=bucket_size).astype(dtype) #(num_edges,)
                # apply attention dropout
                if not deterministic and dropout_rate > 0.0:
                    keep_prob = 1.0 - dropout_rate
                    # dropout is broadcast across the batch + head dimensions (with vmap)
                    dropout_shape = tuple(w.shape[-1])
                    keep = random.bernoulli(dropout_rng, keep_prob, dropout_shape)  # type: ignore
                    multiplier = keep.astype(dtype) / jnp.asarray(keep_prob, dtype=dtype)
                    w = w * multiplier
                w = sparse.BCOO((w, indices), shape=np.array([q_len, k_len]))

                @sparse.sparsify
                def attn(w, v):
                    return jnp.einsum("...qk,...kd->...qd", w, v).astype(dtype)
                
                values = attn(w, v)
                return values, w.data

            attn_output, attn_weights = _scaled_dot_product_attention_graph(
=======
                                    bucket_size=bucket_size).astype(dtype) #(num_edges,)
                w = sparse.BCOO((w, indices), shape=np.array([q_len, k_len]))

                @sparse.sparsify
                def attn(w, v):
                    return jnp.einsum("...qk,...kd->...qd", w, v).astype(dtype)
                
                values = attn(w, v)
                return values, w.data

            attn_output, attn_weights = _scaled_dot_product_attention_bcoo(
>>>>>>> 03e95ae6
                query_states,
                key_states,
                value_states,
                position_bias,
                )
            
            #we don't need this in memory anymore.
            # del receivers
            # del senders

        else:
            # regular attention (for decoder during training)
            # for fast decoding causal attention mask should be shifted
            causal_attention_mask_shift = (
                self.variables["cache"]["cache_index"] if (self.has_variable("cache", "cached_key") and self.causal) else 0
            )
            # create causal attention_mask; attention_mask has to be defined when model is causal
            if self.causal:
                causal_attention_mask = make_causal_mask(attention_mask, dtype="bool")
                # fast decoding for generate requires special attention_mask
                if self.has_variable("cache", "cached_key"):
                    max_decoder_length = self.variables["cache"]["cached_key"].shape[1]
                    causal_attention_mask = jax.lax.dynamic_slice(
                        causal_attention_mask,
                        (0, 0, causal_attention_mask_shift, 0),
                        (1, 1, seq_length, max_decoder_length),
                    )
                # broadcast causal attention mask & attention mask to fit for merge
                causal_attention_mask = jnp.broadcast_to(
                    causal_attention_mask, (batch_size,) + causal_attention_mask.shape[1:]
                )
                attention_mask = jnp.broadcast_to(
                    jnp.expand_dims(attention_mask, axis=(-3, -2)), causal_attention_mask.shape
                )
                attention_mask = combine_masks(attention_mask, causal_attention_mask)
            elif attention_mask is not None:
                attention_mask = jnp.expand_dims(attention_mask, axis=(-3, -2))

            # During fast autoregressive decoding, we feed one position at a time,
            # and cache the keys and values step by step.
            if self.causal and (self.has_variable("cache", "cached_key") or init_cache):
                key_states, value_states = self._concatenate_to_cache(
                    key_states, value_states, query_states
                )

            # replace masked positions with -10_000
            if attention_mask is not None:
                mask_value = jnp.finfo(self.dtype).min
                attention_mask = jax.lax.select(
                    attention_mask > 0,
                    jnp.full(attention_mask.shape, 0.0).astype(self.dtype),
                    jnp.full(attention_mask.shape, mask_value).astype(self.dtype),
                )

            if position_bias is None:
                # compute position bias (only for first layer)
                position_bias = self._create_position_bias(
                    key_states, query_states, attention_mask, init_cache, seq_length, causal_attention_mask_shift
                )

                if attention_mask is not None:
                    position_bias = position_bias + attention_mask
            else:
                #for initialization
                _ = self._create_position_bias(
                    key_states, query_states, attention_mask, init_cache, seq_length, causal_attention_mask_shift
                )

            # create dropout rng
            dropout_rng = None
            if not deterministic and self.dropout > 0.0:
                dropout_rng = self.make_rng("dropout")

            # Softmax(QK^T)
            attn_weights = dot_product_attention_weights(
                query_states,
                key_states,
                bias=position_bias,
                dropout_rng=dropout_rng,
                dropout_rate=self.dropout,
                broadcast_dropout=True,
                deterministic=deterministic,
                dtype=self.dtype,
            )

            # multiply with value states
            attn_output = jnp.einsum("...hqk,...khd->...qhd", attn_weights, value_states)

        # bring back to (batch_size, seq_length, d_model)
        attn_output = self._merge_heads(attn_output)

        # apply output matrix
        attn_output = self.o(attn_output)

        outputs = (attn_output, position_bias)

        if output_attentions:
            outputs = outputs + (attn_weights,)

        return outputs


class FlaxT5LayerSelfAttention(nn.Module):
    config: T5Config
    has_relative_attention_bias: bool = False
    dtype: jnp.dtype = jnp.float32  # the dtype of the computation

    def setup(self):
        self.SelfAttention = FlaxT5Attention(
            self.config,
            has_relative_attention_bias=self.has_relative_attention_bias,
            causal=self.config.causal,
            dtype=self.dtype,
        )
        self.layer_norm = FlaxT5LayerNorm(self.config.d_model, eps=self.config.layer_norm_epsilon, dtype=self.dtype)
        self.dropout = nn.Dropout(self.config.dropout_rate)

    def __call__(
        self,
        hidden_states,
        attention_mask=None,
        position_bias=None,
        output_attentions=False,
        deterministic=True,
        init_cache=False,
    ):
        normed_hidden_states = self.layer_norm(hidden_states)
        attention_output = self.SelfAttention(
            normed_hidden_states,
            attention_mask=attention_mask,
            position_bias=position_bias,
            output_attentions=output_attentions,
            deterministic=deterministic,
            init_cache=init_cache,
        )
        hidden_states = hidden_states + self.dropout(attention_output[0], deterministic=deterministic)
        outputs = (hidden_states,) + attention_output[1:]  # add attentions if we output them
        return outputs


class FlaxT5LayerCrossAttention(nn.Module):
    config: T5Config
    dtype: jnp.dtype = jnp.float32  # the dtype of the computation

    def setup(self):
        self.EncDecAttention = FlaxT5Attention(
            self.config, has_relative_attention_bias=False, causal=False, dtype=self.dtype
        )
        self.layer_norm = FlaxT5LayerNorm(self.config.d_model, eps=self.config.layer_norm_epsilon, dtype=self.dtype)
        self.dropout = nn.Dropout(self.config.dropout_rate)

    def __call__(
        self,
        hidden_states,
        key_value_states,
        attention_mask=None,
        position_bias=None,
        output_attentions=False,
        deterministic=True,
    ):
        normed_hidden_states = self.layer_norm(hidden_states)
        attention_output = self.EncDecAttention(
            normed_hidden_states,
            attention_mask=attention_mask,
            key_value_states=key_value_states,
            position_bias=position_bias,
            output_attentions=output_attentions,
        )
        hidden_states = hidden_states + self.dropout(attention_output[0], deterministic=deterministic)
        outputs = (hidden_states,) + attention_output[1:]  # add attentions if we output them
        return outputs


class FlaxT5Block(nn.Module):
    config: T5Config
    has_relative_attention_bias: bool = False
    dtype: jnp.dtype = jnp.float32  # the dtype of the computation

    def setup(self):
        self.causal = self.config.causal
        self.layer = (
            FlaxT5LayerSelfAttention(
                self.config,
                has_relative_attention_bias=self.has_relative_attention_bias,
                name=str(0),
                dtype=self.dtype,
            ),
        )
        feed_forward_index = 1
        if self.causal:
            self.layer += (FlaxT5LayerCrossAttention(self.config, name=str(1), dtype=self.dtype),)
            feed_forward_index += 1

        self.layer += (FlaxT5LayerFF(self.config, name=str(feed_forward_index), dtype=self.dtype),)

    def __call__(
        self,
        hidden_states,
        attention_mask=None,
        position_bias=None,
        encoder_hidden_states=None,
        encoder_attention_mask=None,
        encoder_decoder_position_bias=None,
        output_attentions=False,
        return_dict=True,
        deterministic=True,
        init_cache=False,
    ):
        self_attention_outputs = self.layer[0](
            hidden_states,
            attention_mask=attention_mask,
            position_bias=position_bias,
            output_attentions=output_attentions,
            deterministic=deterministic,
            init_cache=init_cache,
        )
        hidden_states = self_attention_outputs[0]
        attention_outputs = self_attention_outputs[1:]  # Keep self-attention outputs and relative position weights

        do_cross_attention = self.causal and encoder_hidden_states is not None
        if do_cross_attention:
            cross_attention_outputs = self.layer[1](
                hidden_states,
                key_value_states=encoder_hidden_states,
                attention_mask=encoder_attention_mask,
                position_bias=encoder_decoder_position_bias,
                output_attentions=output_attentions,
                deterministic=deterministic,
            )
            hidden_states = cross_attention_outputs[0]

            # Keep cross-attention outputs and relative position weights
            attention_outputs = attention_outputs + cross_attention_outputs[1:]

        # Apply Feed Forward layer
        hidden_states = self.layer[-1](hidden_states, deterministic=deterministic)

        outputs = (hidden_states,)

        outputs = outputs + attention_outputs

        # returns hidden-states, present_key_value_states, (self-attention position bias), (self-attention weights),
        # (cross-attention position bias), (cross-attention weights)
        return outputs


class FlaxT5LayerCollection(nn.Module):
    config: T5Config
    has_relative_attention_bias: bool
    dtype: jnp.dtype = jnp.float32  # the dtype of the computation

    def setup(self):
        self.layer = FlaxT5Block(
            self.config, has_relative_attention_bias=self.has_relative_attention_bias, dtype=self.dtype
        )

    def __call__(
        self,
        hidden_states,
        attention_mask=None,
        position_bias=None,
        encoder_hidden_states=None,
        encoder_attention_mask=None,
        encoder_decoder_position_bias=None,
        output_attentions=False,
        deterministic=True,
        init_cache=False,
    ):
        return self.layer(
            hidden_states,
            attention_mask=attention_mask,
            position_bias=position_bias,
            encoder_hidden_states=encoder_hidden_states,
            encoder_attention_mask=encoder_attention_mask,
            encoder_decoder_position_bias=encoder_decoder_position_bias,
            output_attentions=output_attentions,
            deterministic=deterministic,
            init_cache=init_cache,
        )


class FlaxT5BlockCollection(nn.Module):
    config: T5Config
    dtype: jnp.dtype = jnp.float32  # the dtype of the computation
    gradient_checkpointing: bool = False

    def setup(self):
        self.causal = self.config.causal
        if self.gradient_checkpointing:
            FlaxT5CheckpointLayer = remat(FlaxT5LayerCollection, static_argnums=(6, 7, 8))
            self.blocks = [
                FlaxT5CheckpointLayer(
                    self.config,
                    has_relative_attention_bias=True, #with arbitrary attention patterns, every block needs to compute position embeddings
                    dtype=self.dtype,
                    name=str(i),
                )
                for i in range(self.config.num_layers)
            ]
        else:
            self.blocks = [
                FlaxT5LayerCollection(
                    self.config,
                    has_relative_attention_bias=True, #with arbitrary attention patterns, every block needs to compute position embeddings
                    dtype=self.dtype,
                    name=str(i),
                )
                for i in range(self.config.num_layers)
            ]

    def __call__(
        self,
        hidden_states=None,
        attention_mask=None,
        encoder_hidden_states=None,
        encoder_attention_mask=None,
        output_attentions: bool = False,
        output_hidden_states: bool = False,
        deterministic: bool = True,
        init_cache: bool = False,
    ):
        # Prepare head mask if needed
        all_hidden_states = () if output_hidden_states else None
        all_attentions = () if output_attentions else None
        all_cross_attentions = () if (output_attentions and self.causal) else None
        position_bias = None
        encoder_decoder_position_bias = None

        for i, layer_module in enumerate(self.blocks):
            if output_hidden_states:
                all_hidden_states = all_hidden_states + (hidden_states,)

            layer_outputs = layer_module(
                hidden_states,
                attention_mask,
                position_bias,
                encoder_hidden_states,
                encoder_attention_mask,
                encoder_decoder_position_bias,
                output_attentions,
                deterministic,
                init_cache,
            )

            hidden_states = layer_outputs[0]

            # We share the position biases between the layers - the first layer store them
            # layer_outputs = hidden-states, key-value-states (self-attention position bias), (self-attention weights),
            # (cross-attention position bias), (cross-attention weights)
            position_bias = layer_outputs[1]

            if self.causal and encoder_hidden_states is not None:
                encoder_decoder_position_bias = layer_outputs[3 if output_attentions else 2]

            if output_attentions:
                all_attentions = all_attentions + (layer_outputs[2],)
                if self.causal:
                    all_cross_attentions = all_cross_attentions + (layer_outputs[4],)

        return FlaxBaseModelOutputWithPastAndCrossAttentions(
            last_hidden_state=hidden_states,
            hidden_states=all_hidden_states,
            attentions=all_attentions,
            cross_attentions=all_cross_attentions,
        )


class FlaxT5Stack(nn.Module):
    config: T5Config
    embed_tokens: nn.Embed
    dtype: jnp.dtype = jnp.float32  # the dtype of the computation
    gradient_checkpointing: bool = False

    def setup(self):
        self.causal = self.config.causal

        self.block = FlaxT5BlockCollection(
            self.config, dtype=self.dtype, gradient_checkpointing=self.gradient_checkpointing
        )
        self.final_layer_norm = FlaxT5LayerNorm(
            self.config.d_model, eps=self.config.layer_norm_epsilon, dtype=self.dtype
        )
        self.dropout = nn.Dropout(self.config.dropout_rate)

    def __call__(
        self,
        input_ids=None,
        attention_mask=None,
        encoder_hidden_states=None,
        encoder_attention_mask=None,
        output_attentions: bool = False,
        output_hidden_states: bool = False,
        return_dict: bool = True,
        deterministic: bool = True,
        init_cache: bool = False,
    ):
        hidden_states = self.embed_tokens(input_ids)
        hidden_states = self.dropout(hidden_states, deterministic=deterministic)

        outputs = self.block(
            hidden_states,
            attention_mask=attention_mask,
            encoder_hidden_states=encoder_hidden_states,
            encoder_attention_mask=encoder_attention_mask,
            output_attentions=output_attentions,
            output_hidden_states=output_hidden_states,
            deterministic=deterministic,
            init_cache=init_cache,
        )

        hidden_states = outputs[0]

        hidden_states = self.final_layer_norm(hidden_states)
        hidden_states = self.dropout(hidden_states, deterministic=deterministic)

        # Add last layer
        all_hidden_states = None

        if output_hidden_states:
            all_hidden_states = outputs.hidden_states
            all_hidden_states = all_hidden_states + (hidden_states,)

        if not return_dict:
            if output_hidden_states:
                return (
                    hidden_states,
                    all_hidden_states,
                ) + outputs[2:]
            return (hidden_states,) + outputs[1:]

        return FlaxBaseModelOutputWithPastAndCrossAttentions(
            last_hidden_state=hidden_states,
            hidden_states=all_hidden_states,
            attentions=outputs.attentions,
            cross_attentions=outputs.cross_attentions,
        )


T5_ENCODE_INPUTS_DOCSTRING = r"""
    Args:
        input_ids (`jnp.ndarray` of shape `(batch_size, sequence_length)`):
            Indices of input sequence tokens in the vocabulary. T5 is a model with relative position embeddings so you
            should be able to pad the inputs on both the right and the left.

            Indices can be obtained using [`AutoTokenizer`]. See [`PreTrainedTokenizer.encode`] and
            [`PreTrainedTokenizer.__call__`] for detail.

            To know more on how to prepare `input_ids` for pretraining take a look a [T5 Training](./t5#training).
        attention_mask (`jnp.ndarray` of shape `(batch_size, sequence_length)`, *optional*):
            Mask to avoid performing attention on padding token indices. Mask values selected in `[0, 1]`:

            - 1 for tokens that are **not masked**,
            - 0 for tokens that are **masked**.

            [What are attention masks?](../glossary#attention-mask)
        output_attentions (`bool`, *optional*):
            Whether or not to return the attentions tensors of all attention layers. See `attentions` under returned
            tensors for more detail.
        output_hidden_states (`bool`, *optional*):
            Whether or not to return the hidden states of all layers. See `hidden_states` under returned tensors for
            more detail.
        return_dict (`bool`, *optional*):
            Whether or not to return a [`~utils.ModelOutput`] instead of a plain tuple.
"""

T5_DECODE_INPUTS_DOCSTRING = r"""
    Args:
        decoder_input_ids (`jnp.ndarray` of shape `(batch_size, target_sequence_length)`):
            Indices of decoder input sequence tokens in the vocabulary.

            Indices can be obtained using [`AutoTokenizer`]. See [`PreTrainedTokenizer.encode`] and
            [`PreTrainedTokenizer.__call__`] for details.

            [What are decoder input IDs?](../glossary#decoder-input-ids)

            For training, `decoder_input_ids` should be provided.
        encoder_outputs (`tuple(tuple(jnp.ndarray)`):
            Tuple consists of (`last_hidden_state`, *optional*: `hidden_states`, *optional*: `attentions`)
            `last_hidden_state` of shape `(batch_size, sequence_length, hidden_size)`, *optional*) is a sequence of
            hidden-states at the output of the last layer of the encoder. Used in the cross-attention of the decoder.
        encoder_attention_mask (`jnp.ndarray` of shape `(batch_size, sequence_length)`, *optional*):
            Mask to avoid performing attention on padding token indices. Mask values selected in `[0, 1]`:

            - 1 for tokens that are **not masked**,
            - 0 for tokens that are **masked**.

            [What are attention masks?](../glossary#attention-mask)
        decoder_attention_mask (`jnp.ndarray` of shape `(batch_size, target_sequence_length)`, *optional*):
            Default behavior: generate a tensor that ignores pad tokens in `decoder_input_ids`. Causal mask will also
            be used by default.

            If you want to change padding behavior, you should modify to your needs. See diagram 1 in [the
            paper](https://arxiv.org/abs/1910.13461) for more information on the default strategy.
        past_key_values (`Dict[str, np.ndarray]`, *optional*, returned by `init_cache` or when passing previous `past_key_values`):
            Dictionary of pre-computed hidden-states (key and values in the attention blocks) that can be used for fast
            auto-regressive decoding. Pre-computed key and value hidden-states are of shape *[batch_size, max_length]*.
        output_attentions (`bool`, *optional*):
            Whether or not to return the attentions tensors of all attention layers. See `attentions` under returned
            tensors for more detail.
        output_hidden_states (`bool`, *optional*):
            Whether or not to return the hidden states of all layers. See `hidden_states` under returned tensors for
            more detail.
        return_dict (`bool`, *optional*):
            Whether or not to return a [`~utils.ModelOutput`] instead of a plain tuple.
"""


T5_INPUTS_DOCSTRING = r"""
    Args:
        input_ids (`jnp.ndarray` of shape `(batch_size, sequence_length)`):
            Indices of input sequence tokens in the vocabulary. T5 is a model with relative position embeddings so you
            should be able to pad the inputs on both the right and the left.

            Indices can be obtained using [`AutoTokenizer`]. See [`PreTrainedTokenizer.encode`] and
            [`PreTrainedTokenizer.__call__`] for detail.

            [What are input IDs?](../glossary#input-ids)

            To know more on how to prepare `input_ids` for pretraining take a look a [T5 Training](./t5#training).
        attention_mask (`jnp.ndarray` of shape `(batch_size, sequence_length)`, *optional*):
            Mask to avoid performing attention on padding token indices. Mask values selected in `[0, 1]`:

            - 1 for tokens that are **not masked**,
            - 0 for tokens that are **masked**.

            [What are attention masks?](../glossary#attention-mask)
        decoder_input_ids (`jnp.ndarray` of shape `(batch_size, target_sequence_length)`, *optional*):
            Indices of decoder input sequence tokens in the vocabulary.

            Indices can be obtained using [`AutoTokenizer`]. See [`PreTrainedTokenizer.encode`] and
            [`PreTrainedTokenizer.__call__`] for details.

            [What are decoder input IDs?](../glossary#decoder-input-ids)

            T5 uses the `pad_token_id` as the starting token for `decoder_input_ids` generation. If `past_key_values`
            is used, optionally only the last `decoder_input_ids` have to be input (see `past_key_values`).

            To know more on how to prepare `decoder_input_ids` for pretraining take a look at [T5
            Training](./t5#training).
        decoder_attention_mask (`jnp.ndarray` of shape `(batch_size, target_sequence_length)`, *optional*):
            Default behavior: generate a tensor that ignores pad tokens in `decoder_input_ids`. Causal mask will also
            be used by default.
        encoder_outputs (`tuple(tuple(jnp.ndarray)`, *optional*):
            Tuple consists of (`last_hidden_state`, `optional`: *hidden_states*, `optional`: *attentions*)
            `last_hidden_state` of shape `(batch_size, sequence_length, hidden_size)` is a sequence of hidden states at
            the output of the last layer of the encoder. Used in the cross-attention of the decoder.
        past_key_values (`tuple(tuple(jnp.ndarray))` of length `config.n_layers` with each tuple having 4 tensors of shape `(batch_size, num_heads, sequence_length - 1, embed_size_per_head)`):
            Contains precomputed key and value hidden states of the attention blocks. Can be used to speed up decoding.

            If `past_key_values` are used, the user can optionally input only the last `decoder_input_ids` (those that
            don't have their past key value states given to this model) of shape `(batch_size, 1)` instead of all
            `decoder_input_ids` of shape `(batch_size, sequence_length)`.


        output_attentions (`bool`, *optional*):
            Whether or not to return the attentions tensors of all attention layers. See `attentions` under returned
            tensors for more detail.
        output_hidden_states (`bool`, *optional*):
            Whether or not to return the hidden states of all layers. See `hidden_states` under returned tensors for
            more detail.
        return_dict (`bool`, *optional*):
            Whether or not to return a [`~utils.ModelOutput`] instead of a plain tuple.
"""


class FlaxT5PreTrainedModel(FlaxPreTrainedModel):
    """
    An abstract class to handle weights initialization and a simple interface for downloading and loading pretrained
    models.
    """

    config_class = T5Config
    base_model_prefix = "transformer"
    module_class: nn.Module = None

    def __init__(
        self,
        config: T5Config,
        input_shape: Tuple[int] = (1, 1),
        seed: int = 0,
        dtype: jnp.dtype = jnp.float32,
        _do_init: bool = True,
        gradient_checkpointing: bool = False,
        **kwargs,
    ):
        module = self.module_class(config=config, dtype=dtype, gradient_checkpointing=gradient_checkpointing, **kwargs)
        super().__init__(config, module, input_shape=input_shape, seed=seed, dtype=dtype, _do_init=_do_init)

    def enable_gradient_checkpointing(self):
        self._module = self.module_class(
            config=self.config,
            dtype=self.dtype,
            gradient_checkpointing=True,
        )

    def init_weights(self, rng: jax.random.PRNGKey, input_shape: Tuple, params: FrozenDict = None) -> FrozenDict:
        # init input tensors
        input_ids = jnp.zeros(input_shape, dtype="i4")

        attention_mask = jnp.ones_like(input_ids)
        args = [input_ids, attention_mask]
        if self.module_class not in [FlaxT5EncoderModule]:
            decoder_input_ids = jnp.ones_like(input_ids)
            decoder_attention_mask = jnp.ones_like(input_ids)
            args.extend([decoder_input_ids, decoder_attention_mask])

        params_rng, dropout_rng = jax.random.split(rng)
        rngs = {"params": params_rng, "dropout": dropout_rng}

        random_params = self.module.init(
            rngs,
            *args,
        )["params"]

        if params is not None:
            random_params = flatten_dict(unfreeze(random_params))
            params = flatten_dict(unfreeze(params))
            for missing_key in self._missing_keys:
                params[missing_key] = random_params[missing_key]
            self._missing_keys = set()
            return freeze(unflatten_dict(params))
        else:
            return random_params

    @add_start_docstrings_to_model_forward(T5_INPUTS_DOCSTRING)
    def __call__(
        self,
        input_ids: jnp.ndarray,
        attention_mask: Optional[jnp.ndarray] = None,
        decoder_input_ids: jnp.ndarray = None,
        decoder_attention_mask: Optional[jnp.ndarray] = None,
        output_attentions: Optional[bool] = None,
        output_hidden_states: Optional[bool] = None,
        return_dict: Optional[bool] = None,
        train: bool = False,
        params: dict = None,
        dropout_rng: PRNGKey = None,
    ):
        output_attentions = output_attentions if output_attentions is not None else self.config.output_attentions
        output_hidden_states = (
            output_hidden_states if output_hidden_states is not None else self.config.output_hidden_states
        )
        return_dict = return_dict if return_dict is not None else self.config.return_dict

        if decoder_input_ids is None:
            raise ValueError(
                "Make sure to provide both `input_ids` and `decoder_input_ids`. `decoder_input_ids` is not passed"
                " here."
            )

        # prepare encoder inputs
        if attention_mask is None:
            attention_mask = jnp.ones_like(input_ids)

        # prepare decoder inputs
        if decoder_attention_mask is None:
            decoder_attention_mask = jnp.ones_like(decoder_input_ids)

        # Handle any PRNG if needed
        rngs = {"dropout": dropout_rng} if dropout_rng is not None else {}

        return self.module.apply(
            params or {"params": self.params},
            input_ids=jnp.array(input_ids, dtype="i4"),
            attention_mask=jnp.array(attention_mask, dtype="i4"),
            decoder_input_ids=jnp.array(decoder_input_ids, dtype="i4"),
            decoder_attention_mask=jnp.array(decoder_attention_mask, dtype="i4"),
            output_attentions=output_attentions,
            output_hidden_states=output_hidden_states,
            return_dict=return_dict,
            deterministic=not train,
            rngs=rngs,
        )

    def init_cache(self, batch_size, max_length, encoder_outputs):
        r"""
        Args:
            batch_size (`int`):
                batch_size used for fast auto-regressive decoding. Defines the batch size of the initialized cache.
            max_length (`int`):
                maximum possible length for auto-regressive decoding. Defines the sequence length of the initialized
                cache.
            encoder_outputs (`Union[FlaxBaseModelOutput, tuple(tuple(jnp.ndarray)]`):
                `encoder_outputs` consists of (`last_hidden_state`, *optional*: `hidden_states`, *optional*:
                `attentions`). `last_hidden_state` of shape `(batch_size, sequence_length, hidden_size)`, *optional*)
                is a sequence of hidden-states at the output of the last layer of the encoder. Used in the
                cross-attention of the decoder.
        """
        # init input variables to retrieve cache
        decoder_input_ids = jnp.ones((batch_size, max_length), dtype="i4")
        decoder_attention_mask = jnp.ones_like(decoder_input_ids)

        def _decoder_forward(module, decoder_input_ids, decoder_attention_mask, **kwargs):
            decoder_module = module._get_decoder_module()
            return decoder_module(
                decoder_input_ids,
                decoder_attention_mask,
                **kwargs,
            )

        init_variables = self.module.init(
            jax.random.PRNGKey(0),
            decoder_input_ids=decoder_input_ids,
            decoder_attention_mask=decoder_attention_mask,
            encoder_hidden_states=encoder_outputs[0],
            init_cache=True,
            method=_decoder_forward,  # we only need to call the decoder to init the cache
        )
        return unfreeze(init_variables["cache"])

    @add_start_docstrings(T5_ENCODE_INPUTS_DOCSTRING)
    @replace_return_docstrings(output_type=FlaxBaseModelOutput, config_class=T5Config)
    def encode(
        self,
        input_ids: jnp.ndarray,
        attention_mask: Optional[jnp.ndarray] = None,
        output_attentions: Optional[bool] = None,
        output_hidden_states: Optional[bool] = None,
        return_dict: Optional[bool] = None,
        train: bool = False,
        params: dict = None,
        dropout_rng: PRNGKey = None,
    ):
        r"""
        Returns:

        Example:

        ```python
        >>> from transformers import AutoTokenizer, FlaxT5ForConditionalGeneration

        >>> tokenizer = AutoTokenizer.from_pretrained("t5-small")
        >>> model = FlaxT5ForConditionalGeneration.from_pretrained("t5-small")

        >>> text = "My friends are cool but they eat too many carbs."
        >>> inputs = tokenizer(text, return_tensors="np")
        >>> encoder_outputs = model.encode(**inputs)
        ```"""
        output_attentions = output_attentions if output_attentions is not None else self.config.output_attentions
        output_hidden_states = (
            output_hidden_states if output_hidden_states is not None else self.config.output_hidden_states
        )
        return_dict = return_dict if return_dict is not None else self.config.return_dict

        if attention_mask is None:
            attention_mask = jnp.ones_like(input_ids)

        # Handle any PRNG if needed
        rngs = {}
        if dropout_rng is not None:
            rngs["dropout"] = dropout_rng

        def _encoder_forward(module, input_ids, attention_mask, **kwargs):
            encode_module = module._get_encoder_module()
            return encode_module(input_ids, attention_mask, **kwargs)

        return self.module.apply(
            params or {"params": self.params},
            input_ids=jnp.array(input_ids, dtype="i4"),
            attention_mask=jnp.array(attention_mask, dtype="i4"),
            output_attentions=output_attentions,
            output_hidden_states=output_hidden_states,
            return_dict=return_dict,
            deterministic=not train,
            rngs=rngs,
            method=_encoder_forward,
        )

    @add_start_docstrings(T5_DECODE_INPUTS_DOCSTRING)
    @replace_return_docstrings(output_type=FlaxBaseModelOutputWithPastAndCrossAttentions, config_class=T5Config)
    def decode(
        self,
        decoder_input_ids,
        encoder_outputs,
        encoder_attention_mask: Optional[jnp.ndarray] = None,
        decoder_attention_mask: Optional[jnp.ndarray] = None,
        past_key_values: dict = None,
        output_attentions: Optional[bool] = None,
        output_hidden_states: Optional[bool] = None,
        return_dict: Optional[bool] = None,
        train: bool = False,
        params: dict = None,
        dropout_rng: PRNGKey = None,
    ):
        r"""
        Returns:

        Example:

        ```python
        >>> from transformers import AutoTokenizer, FlaxT5ForConditionalGeneration
        >>> import jax.numpy as jnp

        >>> tokenizer = AutoTokenizer.from_pretrained("t5-small")
        >>> model = FlaxT5ForConditionalGeneration.from_pretrained("t5-small")

        >>> text = "My friends are cool but they eat too many carbs."
        >>> inputs = tokenizer(text, return_tensors="np")
        >>> encoder_outputs = model.encode(**inputs)

        >>> decoder_start_token_id = model.config.decoder_start_token_id
        >>> decoder_input_ids = jnp.ones((inputs.input_ids.shape[0], 1), dtype="i4") * decoder_start_token_id

        >>> outputs = model.decode(decoder_input_ids, encoder_outputs)
        >>> logits = outputs.logits
        ```"""

        output_attentions = output_attentions if output_attentions is not None else self.config.output_attentions
        output_hidden_states = (
            output_hidden_states if output_hidden_states is not None else self.config.output_hidden_states
        )
        return_dict = return_dict if return_dict is not None else self.config.return_dict

        encoder_hidden_states = encoder_outputs[0]
        if encoder_attention_mask is None:
            batch_size, sequence_length = encoder_hidden_states.shape[:2]
            encoder_attention_mask = jnp.ones((batch_size, sequence_length))

        batch_size, sequence_length = decoder_input_ids.shape
        if decoder_attention_mask is None:
            decoder_attention_mask = jnp.ones((batch_size, sequence_length))

        # Handle any PRNG if needed
        rngs = {}
        if dropout_rng is not None:
            rngs["dropout"] = dropout_rng

        inputs = params or {"params": self.params}

        # if past_key_values are passed then cache is already initialized a private flag init_cache has to be
        # passed down to ensure cache is used. It has to be made sure that cache is marked as mutable so that
        # it can be changed by FlaxT5Attention module
        if past_key_values:
            inputs["cache"] = past_key_values
            mutable = ["cache"]
        else:
            mutable = False

        def _decoder_forward(module, decoder_input_ids, decoder_attention_mask, **kwargs):
            decoder_module = module._get_decoder_module()
            return decoder_module(
                decoder_input_ids,
                decoder_attention_mask,
                **kwargs,
            )

        outputs = self.module.apply(
            inputs,
            decoder_input_ids=jnp.array(decoder_input_ids, dtype="i4"),
            decoder_attention_mask=jnp.array(decoder_attention_mask, dtype="i4"),
            encoder_hidden_states=encoder_hidden_states,
            encoder_attention_mask=jnp.array(encoder_attention_mask, dtype="i4"),
            output_attentions=output_attentions,
            output_hidden_states=output_hidden_states,
            return_dict=return_dict,
            deterministic=not train,
            rngs=rngs,
            mutable=mutable,
            method=_decoder_forward,
        )

        # add updated cache to model output
        if past_key_values is not None and return_dict:
            outputs, past = outputs
            outputs["past_key_values"] = unfreeze(past["cache"])
            return outputs
        elif past_key_values is not None and not return_dict:
            outputs, past = outputs
            outputs = outputs[:1] + (unfreeze(past["cache"]),) + outputs[1:]

        return outputs


T5_START_DOCSTRING = r"""
    The T5 model was proposed in [Exploring the Limits of Transfer Learning with a Unified Text-to-Text
    Transformer](https://arxiv.org/abs/1910.10683) by Colin Raffel, Noam Shazeer, Adam Roberts, Katherine Lee, Sharan
    Narang, Michael Matena, Yanqi Zhou, Wei Li, Peter J. Liu. It's an encoder decoder transformer pre-trained in a
    text-to-text denoising generative setting.

    This model inherits from [`FlaxPreTrainedModel`]. Check the superclass documentation for the generic methods the
    library implements for all its model (such as downloading or saving, resizing the input embeddings, pruning heads
    etc.)

    This model is also a Flax Linen
    [flax.nn.Module](https://flax.readthedocs.io/en/latest/_autosummary/flax.nn.module.html) subclass. Use it as a
    regular Flax Module and refer to the Flax documentation for all matter related to general usage and behavior.

    Finally, this model supports inherent JAX features such as:

    - [Just-In-Time (JIT) compilation](https://jax.readthedocs.io/en/latest/jax.html#just-in-time-compilation-jit)
    - [Automatic Differentiation](https://jax.readthedocs.io/en/latest/jax.html#automatic-differentiation)
    - [Vectorization](https://jax.readthedocs.io/en/latest/jax.html#vectorization-vmap)
    - [Parallelization](https://jax.readthedocs.io/en/latest/jax.html#parallelization-pmap)

    Parameters:
        config ([`T5Config`]): Model configuration class with all the parameters of the model.
            Initializing with a config file does not load the weights associated with the model, only the
            configuration. Check out the [`~FlaxPreTrainedModel.from_pretrained`] method to load the model weights.
        dtype (`jax.numpy.dtype`, *optional*, defaults to `jax.numpy.float32`):
            The data type of the computation. Can be one of `jax.numpy.float32`, `jax.numpy.float16` (on GPUs) and
            `jax.numpy.bfloat16` (on TPUs).

            This can be used to enable mixed-precision training or half-precision inference on GPUs or TPUs. If
            specified all the computation will be performed with the given `dtype`.

            **Note that this only specifies the dtype of the computation and does not influence the dtype of model
            parameters.**

            If you wish to change the dtype of the model parameters, see [`~FlaxPreTrainedModel.to_fp16`] and
            [`~FlaxPreTrainedModel.to_bf16`].
"""


@add_start_docstrings(
    "The bare T5 Model transformer outputting raw hidden-stateswithout any specific head on top.",
    T5_START_DOCSTRING,
)
class FlaxT5Module(nn.Module):
    config: T5Config
    dtype: jnp.dtype = jnp.float32  # the dtype of the computation
    gradient_checkpointing: bool = False

    def _get_encoder_module(self):
        return self.encoder

    def _get_decoder_module(self):
        return self.decoder

    def setup(self):
        self.shared = nn.Embed(
            self.config.vocab_size,
            self.config.d_model,
            embedding_init=jax.nn.initializers.normal(self.config.initializer_factor * 1.0),
            dtype=self.dtype,
        )

        encoder_config = copy.deepcopy(self.config)
        encoder_config.causal = False
        self.encoder = FlaxT5Stack(
            encoder_config,
            embed_tokens=self.shared,
            dtype=self.dtype,
            gradient_checkpointing=self.gradient_checkpointing,
        )

        decoder_config = copy.deepcopy(self.config)
        decoder_config.causal = True
        decoder_config.num_layers = self.config.num_decoder_layers
        self.decoder = FlaxT5Stack(
            decoder_config,
            embed_tokens=self.shared,
            dtype=self.dtype,
            gradient_checkpointing=self.gradient_checkpointing,
        )

    def __call__(
        self,
        input_ids=None,
        attention_mask=None,
        decoder_input_ids=None,
        decoder_attention_mask=None,
        encoder_outputs=None,
        output_attentions=None,
        output_hidden_states=None,
        return_dict=None,
        deterministic: bool = True,
    ):

        return_dict = return_dict if return_dict is not None else self.config.use_return_dict

        # Encode if needed (training, first prediction pass)
        encoder_outputs = self.encoder(
            input_ids=input_ids,
            attention_mask=attention_mask,
            output_attentions=output_attentions,
            output_hidden_states=output_hidden_states,
            return_dict=return_dict,
            deterministic=deterministic,
        )

        # Decode
        decoder_outputs = self.decoder(
            input_ids=decoder_input_ids,
            attention_mask=decoder_attention_mask,
            encoder_hidden_states=encoder_outputs[0],
            encoder_attention_mask=attention_mask,
            output_attentions=output_attentions,
            output_hidden_states=output_hidden_states,
            return_dict=return_dict,
            deterministic=deterministic,
        )

        if not return_dict:
            return decoder_outputs + encoder_outputs

        return FlaxSeq2SeqModelOutput(
            last_hidden_state=decoder_outputs.last_hidden_state,
            past_key_values=decoder_outputs.past_key_values,
            decoder_hidden_states=decoder_outputs.hidden_states,
            decoder_attentions=decoder_outputs.attentions,
            cross_attentions=decoder_outputs.cross_attentions,
            encoder_last_hidden_state=encoder_outputs.last_hidden_state,
            encoder_hidden_states=encoder_outputs.hidden_states,
            encoder_attentions=encoder_outputs.attentions,
        )


class FlaxT5Model(FlaxT5PreTrainedModel):
    module_class = FlaxT5Module


append_call_sample_docstring(FlaxT5Model, _CHECKPOINT_FOR_DOC, FlaxSeq2SeqModelOutput, _CONFIG_FOR_DOC)

FLAX_T5_MODEL_DOCSTRING = """
    Returns:

    Example:

    ```python
    >>> from transformers import AutoTokenizer, FlaxT5Model

    >>> tokenizer = AutoTokenizer.from_pretrained("t5-small")
    >>> model = FlaxT5Model.from_pretrained("t5-small")

    >>> input_ids = tokenizer(
    ...     "Studies have been shown that owning a dog is good for you", return_tensors="np"
    ... ).input_ids
    >>> decoder_input_ids = tokenizer("Studies show that", return_tensors="np").input_ids

    >>> # preprocess: Prepend decoder_input_ids with start token which is pad token for T5Model.
    >>> # This is not needed for torch's T5ForConditionalGeneration as it does this internally using labels arg.
    >>> decoder_input_ids = model._shift_right(decoder_input_ids)

    >>> # forward pass
    >>> outputs = model(input_ids=input_ids, decoder_input_ids=decoder_input_ids)
    >>> last_hidden_states = outputs.last_hidden_state
    ```
"""


overwrite_call_docstring(FlaxT5Model, T5_INPUTS_DOCSTRING + FLAX_T5_MODEL_DOCSTRING)
append_replace_return_docstrings(FlaxT5Model, output_type=FlaxSeq2SeqLMOutput, config_class=_CONFIG_FOR_DOC)


@add_start_docstrings(
    "The bare T5 Model transformer outputting encoder's raw hidden-states without any specific head on top.",
    T5_START_DOCSTRING,
)
class FlaxT5EncoderModule(nn.Module):
    config: T5Config
    dtype: jnp.dtype = jnp.float32  # the dtype of the computation
    gradient_checkpointing: bool = False

    def setup(self):
        self.shared = nn.Embed(
            self.config.vocab_size,
            self.config.d_model,
            embedding_init=jax.nn.initializers.normal(self.config.initializer_factor * 1.0),
            dtype=self.dtype,
        )

        encoder_config = copy.deepcopy(self.config)
        encoder_config.is_decoder = False
        encoder_config.is_encoder_decoder = False
        encoder_config.causal = False
        self.encoder = FlaxT5Stack(
            encoder_config,
            embed_tokens=self.shared,
            dtype=self.dtype,
            gradient_checkpointing=self.gradient_checkpointing,
        )

    def __call__(
        self,
        input_ids=None,
        attention_mask=None,
        output_attentions=False,
        output_hidden_states=False,
        return_dict: bool = True,
        deterministic: bool = True,
    ):
        # Encode if needed (training, first prediction pass)
        encoder_outputs = self.encoder(
            input_ids=input_ids,
            attention_mask=attention_mask,
            output_attentions=output_attentions,
            output_hidden_states=output_hidden_states,
            return_dict=return_dict,
            deterministic=deterministic,
        )

        return encoder_outputs


class FlaxT5EncoderModel(FlaxT5PreTrainedModel):
    module_class = FlaxT5EncoderModule

    @add_start_docstrings_to_model_forward(T5_ENCODE_INPUTS_DOCSTRING)
    def __call__(
        self,
        input_ids: jnp.ndarray,
        attention_mask: Optional[jnp.ndarray] = None,
        output_attentions: Optional[bool] = None,
        output_hidden_states: Optional[bool] = None,
        return_dict: Optional[bool] = None,
        train: bool = False,
        params: dict = None,
        dropout_rng: PRNGKey = None,
    ):
        output_attentions = output_attentions if output_attentions is not None else self.config.output_attentions
        output_hidden_states = (
            output_hidden_states if output_hidden_states is not None else self.config.output_hidden_states
        )
        return_dict = return_dict if return_dict is not None else self.config.return_dict

        # prepare encoder inputs
        if attention_mask is None:
            attention_mask = jnp.ones_like(input_ids)

        # Handle any PRNG if needed
        rngs = {"dropout": dropout_rng} if dropout_rng is not None else {}

        return self.module.apply(
            params or {"params": self.params},
            input_ids=jnp.array(input_ids, dtype="i4"),
            attention_mask=jnp.array(attention_mask, dtype="i4"),
            output_attentions=output_attentions,
            output_hidden_states=output_hidden_states,
            return_dict=return_dict,
            deterministic=not train,
            rngs=rngs,
        )


@add_start_docstrings("""T5 Model with a `language modeling` head on top.""", T5_START_DOCSTRING)
class FlaxT5ForConditionalGenerationModule(nn.Module):
    config: T5Config
    dtype: jnp.dtype = jnp.float32  # the dtype of the computation
    gradient_checkpointing: bool = False

    def _get_encoder_module(self):
        return self.encoder

    def _get_decoder_module(self):
        return self.decoder

    def setup(self):
        self.model_dim = self.config.d_model

        self.shared = nn.Embed(
            self.config.vocab_size,
            self.config.d_model,
            embedding_init=jax.nn.initializers.normal(self.config.initializer_factor),
            dtype=self.dtype,
        )

        encoder_config = copy.deepcopy(self.config)
        encoder_config.causal = False
        encoder_config.use_cache = False
        encoder_config.is_encoder_decoder = False
        self.encoder = FlaxT5Stack(
            encoder_config, self.shared, dtype=self.dtype, gradient_checkpointing=self.gradient_checkpointing
        )

        decoder_config = copy.deepcopy(self.config)
        decoder_config.causal = True
        decoder_config.is_encoder_decoder = False
        decoder_config.num_layers = self.config.num_decoder_layers
        self.decoder = FlaxT5Stack(
            decoder_config, self.shared, dtype=self.dtype, gradient_checkpointing=self.gradient_checkpointing
        )

        self.lm_head = nn.Dense(
            self.config.vocab_size,
            use_bias=False,
            kernel_init=jax.nn.initializers.normal(self.config.initializer_factor),
            dtype=self.dtype,
        )

    def __call__(
        self,
        input_ids=None,
        attention_mask=None,
        decoder_input_ids=None,
        decoder_attention_mask=None,
        encoder_outputs=None,
        output_attentions=None,
        output_hidden_states=None,
        return_dict=None,
        deterministic: bool = True,
    ):
        
        return_dict = return_dict if return_dict is not None else self.config.use_return_dict

        # Encode
        encoder_outputs = self.encoder(
            input_ids=input_ids,
            attention_mask=attention_mask,
            output_attentions=output_attentions,
            output_hidden_states=output_hidden_states,
            return_dict=return_dict,
            deterministic=deterministic,
        )

        hidden_states = encoder_outputs[0]

        # Decode
        decoder_outputs = self.decoder(
            input_ids=decoder_input_ids,
            attention_mask=decoder_attention_mask,
            encoder_hidden_states=hidden_states,
            encoder_attention_mask=attention_mask,
            output_attentions=output_attentions,
            output_hidden_states=output_hidden_states,
            return_dict=return_dict,
            deterministic=deterministic,
        )

        sequence_output = decoder_outputs[0]

        if self.config.tie_word_embeddings:
            # Rescale output before projecting on vocab
            # See https://github.com/tensorflow/mesh/blob/fa19d69eafc9a482aff0b59ddd96b025c0cb207d/mesh_tensorflow/transformer/transformer.py#L586
            sequence_output = sequence_output * (self.model_dim**-0.5)

        if self.config.tie_word_embeddings:
            shared_embedding = self.shared.variables["params"]["embedding"]
            lm_logits = self.lm_head.apply({"params": {"kernel": shared_embedding.T}}, sequence_output)
        else:
            lm_logits = self.lm_head(sequence_output)

        if not return_dict:
            return (lm_logits,) + decoder_outputs[1:] + encoder_outputs

        return FlaxSeq2SeqLMOutput(
            logits=lm_logits,
            past_key_values=decoder_outputs.past_key_values,
            decoder_hidden_states=decoder_outputs.hidden_states,
            decoder_attentions=decoder_outputs.attentions,
            cross_attentions=decoder_outputs.cross_attentions,
            encoder_last_hidden_state=encoder_outputs.last_hidden_state,
            encoder_hidden_states=encoder_outputs.hidden_states,
            encoder_attentions=encoder_outputs.attentions,
        )


class FlaxT5ForConditionalGeneration(FlaxT5PreTrainedModel):
    module_class = FlaxT5ForConditionalGenerationModule

    @add_start_docstrings(T5_DECODE_INPUTS_DOCSTRING)
    @replace_return_docstrings(output_type=FlaxCausalLMOutputWithCrossAttentions, config_class=T5Config)
    def decode(
        self,
        decoder_input_ids,
        encoder_outputs,
        encoder_attention_mask: Optional[jnp.ndarray] = None,
        decoder_attention_mask: Optional[jnp.ndarray] = None,
        past_key_values: dict = None,
        output_attentions: Optional[bool] = None,
        output_hidden_states: Optional[bool] = None,
        return_dict: Optional[bool] = None,
        train: bool = False,
        params: dict = None,
        dropout_rng: PRNGKey = None,
    ):
        r"""
        Returns:

        Example:

        ```python
        >>> from transformers import AutoTokenizer, FlaxT5ForConditionalGeneration
        >>> import jax.numpy as jnp

        >>> tokenizer = AutoTokenizer.from_pretrained("t5-small")
        >>> model = FlaxT5ForConditionalGeneration.from_pretrained("t5-small")

        >>> text = "summarize: My friends are cool but they eat too many carbs."
        >>> inputs = tokenizer(text, return_tensors="np")
        >>> encoder_outputs = model.encode(**inputs)

        >>> decoder_start_token_id = model.config.decoder_start_token_id
        >>> decoder_input_ids = jnp.ones((inputs.input_ids.shape[0], 1), dtype="i4") * decoder_start_token_id

        >>> outputs = model.decode(decoder_input_ids, encoder_outputs)
        >>> logits = outputs.logits
        ```"""
        output_attentions = output_attentions if output_attentions is not None else self.config.output_attentions
        output_hidden_states = (
            output_hidden_states if output_hidden_states is not None else self.config.output_hidden_states
        )
        return_dict = return_dict if return_dict is not None else self.config.return_dict

        encoder_hidden_states = encoder_outputs[0]
        if encoder_attention_mask is None:
            batch_size, sequence_length = encoder_hidden_states.shape[:2]
            encoder_attention_mask = jnp.ones((batch_size, sequence_length))

        batch_size, sequence_length = decoder_input_ids.shape
        if decoder_attention_mask is None:
            decoder_attention_mask = jnp.ones((batch_size, sequence_length))

        # Handle any PRNG if needed
        rngs = {}
        if dropout_rng is not None:
            rngs["dropout"] = dropout_rng

        inputs = params or {"params": self.params}

        # if past_key_values are passed then cache is already initialized a private flag init_cache has to be
        # passed down to ensure cache is used. It has to be made sure that cache is marked as mutable so that
        # it can be changed by FlaxT5Attention module
        if past_key_values:
            inputs["cache"] = past_key_values
            mutable = ["cache"]
        else:
            mutable = False

        def _decoder_forward(module, decoder_input_ids, decoder_attention_mask, **kwargs):
            decoder_module = module._get_decoder_module()
            decoder_outputs = decoder_module(
                decoder_input_ids,
                decoder_attention_mask,
                **kwargs,
            )

            sequence_output = decoder_outputs[0]

            if self.config.tie_word_embeddings:
                # Rescale output before projecting on vocab
                # See https://github.com/tensorflow/mesh/blob/fa19d69eafc9a482aff0b59ddd96b025c0cb207d/mesh_tensorflow/transformer/transformer.py#L586
                sequence_output = sequence_output * (self.config.d_model**-0.5)

            if self.config.tie_word_embeddings:
                shared_embedding = module.shared.variables["params"]["embedding"]
                lm_logits = module.lm_head.apply({"params": {"kernel": shared_embedding.T}}, sequence_output)
            else:
                lm_logits = module.lm_head(sequence_output)

            return lm_logits, decoder_outputs

        outputs = self.module.apply(
            inputs,
            decoder_input_ids=jnp.array(decoder_input_ids, dtype="i4"),
            decoder_attention_mask=jnp.array(decoder_attention_mask, dtype="i4"),
            encoder_hidden_states=encoder_hidden_states,
            encoder_attention_mask=jnp.array(encoder_attention_mask, dtype="i4"),
            output_attentions=output_attentions,
            output_hidden_states=output_hidden_states,
            return_dict=return_dict,
            deterministic=not train,
            rngs=rngs,
            mutable=mutable,
            method=_decoder_forward,
        )

        if past_key_values is None:
            lm_logits, decoder_outputs = outputs
        else:
            (lm_logits, decoder_outputs), past = outputs

        if return_dict:
            outputs = FlaxCausalLMOutputWithCrossAttentions(
                logits=lm_logits,
                hidden_states=decoder_outputs.hidden_states,
                attentions=decoder_outputs.attentions,
                cross_attentions=decoder_outputs.cross_attentions,
            )
        else:
            outputs = (lm_logits,) + decoder_outputs[1:]

        # add updated cache to model output
        if past_key_values is not None and return_dict:
            outputs["past_key_values"] = unfreeze(past["cache"])
            return outputs
        elif past_key_values is not None and not return_dict:
            outputs = outputs[:1] + (unfreeze(past["cache"]),) + outputs[1:]

        return outputs

    def prepare_inputs_for_generation(
        self,
        decoder_input_ids,
        max_length,
        attention_mask: Optional[jnp.ndarray] = None,
        decoder_attention_mask: Optional[jnp.ndarray] = None,
        encoder_outputs=None,
        **kwargs,
    ):
        # initializing the cache
        batch_size, seq_length = decoder_input_ids.shape

        past_key_values = self.init_cache(batch_size, max_length, encoder_outputs)
        # Note that usually one would have to put 0's in the attention_mask for x > input_ids.shape[-1] and x < cache_length.
        # But since the decoder uses a causal mask, those positions are masked anyways.
        # Thus we can create a single static attention_mask here, which is more efficient for compilation
        extended_attention_mask = jnp.ones((batch_size, max_length), dtype="i4")
        if decoder_attention_mask is not None:
            extended_attention_mask = jax.lax.dynamic_update_slice(
                extended_attention_mask, decoder_attention_mask, (0, 0)
            )

        return {
            "past_key_values": past_key_values,
            "encoder_outputs": encoder_outputs,
            "encoder_attention_mask": attention_mask,
            "decoder_attention_mask": extended_attention_mask,
        }

    def update_inputs_for_generation(self, model_outputs, model_kwargs):
        model_kwargs["past_key_values"] = model_outputs.past_key_values
        return model_kwargs


FLAX_T5_CONDITIONAL_GENERATION_DOCSTRING = """
    Returns:

    Example:

    ```python
    >>> from transformers import AutoTokenizer, FlaxT5ForConditionalGeneration

    >>> tokenizer = AutoTokenizer.from_pretrained("t5-small")
    >>> model = FlaxT5ForConditionalGeneration.from_pretrained("t5-small")

    >>> ARTICLE_TO_SUMMARIZE = "summarize: My friends are cool but they eat too many carbs."
    >>> inputs = tokenizer([ARTICLE_TO_SUMMARIZE], return_tensors="np")

    >>> # Generate Summary
    >>> summary_ids = model.generate(inputs["input_ids"]).sequences
    >>> print(tokenizer.decode(summary_ids[0], skip_special_tokens=True, clean_up_tokenization_spaces=False))
    ```
"""


overwrite_call_docstring(
    FlaxT5ForConditionalGeneration, T5_INPUTS_DOCSTRING + FLAX_T5_CONDITIONAL_GENERATION_DOCSTRING
)
append_replace_return_docstrings(
    FlaxT5ForConditionalGeneration, output_type=FlaxSeq2SeqLMOutput, config_class=_CONFIG_FOR_DOC
)<|MERGE_RESOLUTION|>--- conflicted
+++ resolved
@@ -532,7 +532,6 @@
 
             receivers, senders = receivers[0], senders[0]
 
-<<<<<<< HEAD
             @partial(jax.jit)
             @partial(jax.vmap, in_axes=(-2,-2,-2,1), out_axes=(-2))  #vectorize over heads
             @partial(jax.vmap, in_axes=(0,0,0,0)) #vectorize over batches
@@ -546,51 +545,6 @@
                 bucket_size=100_000
                 q_len, depth = q.shape
                 #compute attention logits: <Q,K> / sqrt(d_q)
-=======
-            # # @partial(jax.jit)
-            # @partial(jax.vmap, in_axes=(-2,-2,-2,1), out_axes=(-2))  #vectorize over heads
-            # @partial(jax.vmap, in_axes=(0,0,0,0)) #vectorize over batches
-            # def _scaled_dot_product_attention_graph(q, k, v, bias=None):
-            #     """
-            #     Computes the dot product attention according to the attention pattern specified by the graph defined
-            #     by the adjacency list (senders, receivers)
-            #     """
-            #     dtype = q.dtype
-            #     bucket_size=10_000
-            #     seq_len, depth = q.shape
-            #     #compute attention logits: <Q,K> / sqrt(d_q)
-            #     q = q / jnp.sqrt(depth).astype(dtype)
-            #     # attn_logits = jnp.einsum('ed, ed -> e', q[senders], k[receivers]) # (num_edges,)
-            #     attn_logits = jnp.einsum('ed, ed -> e', q.take(senders, axis=0), k.take(receivers, axis=0)) # (num_edges,)
-            #     if bias is not None:
-            #         attn_logits = attn_logits + bias
-            #     #softmax over receiver nodes
-            #     w = segment_softmax(attn_logits,
-            #                         segment_ids=senders,
-            #                         num_segments=seq_len,
-            #                         bucket_size=bucket_size).astype(dtype) #(num_edges,)
-            #     #attention weights applied to the values for every edge:
-            #     values = jnp.einsum('e,ed->ed', w, v.take(receivers, axis=0)) #(num_edges, d_v)
-            #     #summing over the nodes
-            #     values = jax.ops.segment_sum(values,
-            #                         segment_ids=senders,
-            #                         num_segments=seq_len,
-            #                         unique_indices=False,
-            #                         indices_are_sorted=False,
-            #                         bucket_size=bucket_size).astype(dtype) #(seq_len, d_v)
-            #     return values, w
-
-            #BCOO attention
-            @jax.jit
-            @partial(jax.vmap, in_axes=(-2,-2,-2,1), out_axes=(-2))  #vectorize over heads
-            @partial(jax.vmap, in_axes=(0,0,0,0)) #vectorize over batches
-            def _scaled_dot_product_attention_bcoo(q, k, v, bias=None):
-                dtype = q.dtype
-                bucket_size=100_000
-                q_len, depth = q.shape
-                k_len = k.shape[0]
-                indices = jnp.stack([senders, receivers], axis=-1)
->>>>>>> 03e95ae6
                 q = q / jnp.sqrt(depth).astype(dtype)
                 attn_logits = sparse.bcoo_dot_general_sampled(q[None], jnp.swapaxes(k, -2, -1)[None], indices=indices[None], dimension_numbers=((2, 1), (0, 0)))[0]
                 if bias is not None:
@@ -598,7 +552,6 @@
                 w = segment_softmax(attn_logits,
                                     segment_ids=senders,
                                     num_segments=q_len,
-<<<<<<< HEAD
                                     indices_are_sorted=True,
                                     bucket_size=bucket_size).astype(dtype) #(num_edges,)
                 
@@ -660,19 +613,6 @@
                 return values, w.data
 
             attn_output, attn_weights = _scaled_dot_product_attention_graph(
-=======
-                                    bucket_size=bucket_size).astype(dtype) #(num_edges,)
-                w = sparse.BCOO((w, indices), shape=np.array([q_len, k_len]))
-
-                @sparse.sparsify
-                def attn(w, v):
-                    return jnp.einsum("...qk,...kd->...qd", w, v).astype(dtype)
-                
-                values = attn(w, v)
-                return values, w.data
-
-            attn_output, attn_weights = _scaled_dot_product_attention_bcoo(
->>>>>>> 03e95ae6
                 query_states,
                 key_states,
                 value_states,
