--- conflicted
+++ resolved
@@ -3,42 +3,22 @@
 
 from .modeling_t5 import FlaxT5ForConditionalGeneration
 from ..utils import repeat_relative_pos_bias, add_graph_to_params, tie_graph_layers, tie_relative_pos_bias
-<<<<<<< HEAD
-from ..utils import repeat_relative_pos_bias, add_graph_to_params, tie_graph_layers, tie_relative_pos_bias
-=======
->>>>>>> e389131e
 from ...attention_patterns.vanilla_attention.vanilla import create_dense_attn_patterns
 from ...attention_patterns.sparse_attention.led import create_led_attn_patterns
 
 #wrapper to load the model and preprocess the weights
 
 def load_t5(repo_path="t5-base", dtype="bfloat16", attention_mode="led", attention_kwargs=None, layer_wise=False, **model_kwargs):
-<<<<<<< HEAD
-def load_t5(repo_path="t5-base", dtype="bfloat16", attention_mode="led", attention_kwargs=None, layer_wise=False, **model_kwargs):
-=======
->>>>>>> e389131e
     tokenizer = AutoTokenizer.from_pretrained(repo_path)
     module_class = FlaxT5ForConditionalGeneration.module_class
     module_class = tie_relative_pos_bias(module_class, repo_path)
     FlaxT5ForConditionalGeneration.module_class = module_class
-<<<<<<< HEAD
-    module_class = FlaxT5ForConditionalGeneration.module_class
-    module_class = tie_relative_pos_bias(module_class, repo_path)
-    FlaxT5ForConditionalGeneration.module_class = module_class
-=======
->>>>>>> e389131e
     model = FlaxT5ForConditionalGeneration.from_pretrained(
         repo_path,
         **model_kwargs,
         dtype=dtype,
-<<<<<<< HEAD
-        dtype=dtype,
-    )
-    if dtype == "bfloat16" or dtype == jnp.dtype("bfloat16"):
-=======
     )
     if dtype == "bfloat16":
->>>>>>> e389131e
         model.params = model.to_bf16(model.params)
 
     #tieing the graph so it is defined for first layer only
@@ -54,19 +34,12 @@
         }
     graph_ar = {}
     if attention_mode == "led":
-<<<<<<< HEAD
         attention_kwargs.pop("autoregressive")
         graph = create_led_attn_patterns(model, autoregressive=False, **attention_kwargs, layer_wise=layer_wise)
         graph_ar = create_led_attn_patterns(model, autoregressive=True, **attention_kwargs, layer_wise=layer_wise)
     else:
         graph = create_dense_attn_patterns(model, **attention_kwargs, layer_wise=layer_wise)
     return tokenizer, model, graph, graph_ar
-=======
-        graph = create_led_attn_patterns(model, **attention_kwargs, layer_wise=layer_wise)
-    else:
-        graph = create_dense_attn_patterns(model, **attention_kwargs, layer_wise=layer_wise)
-    return tokenizer, model, graph
->>>>>>> e389131e
 
 def preprocess_function(examples, tokenizer, max_length=512, prefix="summarize: ", text_column="transcript", padding='longest'):
     inputs = examples[text_column]
