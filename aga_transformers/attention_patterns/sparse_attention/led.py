import numpy as np

from ..attention_pattern import AttentionPattern
from ..vanilla_attention.vanilla import VanillaAttentionPattern
from ..utils import graph_from_path

class LongformerAttentionPattern(AttentionPattern):
  def __init__(self, seq_len_q, seq_len_kv, window_size, sentence_tokens=[0], **kwargs):
    super().__init__()

    #global attn
    global_tokens = set(sentence_tokens)

    receivers = []
    senders = []
    seq_kv = set(range(seq_len_kv))
    seq_q = set(range(seq_len_q))
    layer_receivers = []
    layer_senders = []

    # global attention
    for i in global_tokens:
      for j in seq_q:
        layer_receivers.append(i)
        layer_senders.append(j)
    for j in global_tokens:
<<<<<<< HEAD
      for i in seq_kv - set((j,)) - global_tokens:
=======
      for i in seq_kv:
>>>>>>> e389131e
        layer_receivers.append(i)
        layer_senders.append(j)
      
    #local window attention
    for i in seq_kv - global_tokens:
      window = set([i + offset * 1 for offset in range(- (window_size // 2), (window_size % 2) + window_size // 2) if seq_len_q > i + offset * 1 >= 0])
      for j in window - global_tokens:
        layer_receivers.append(i)
        layer_senders.append(j)
      
    receivers = np.array(layer_receivers, dtype=np.uint16)
    senders = np.array(layer_senders, dtype=np.uint16)
    receivers, senders, graph_mask = self._padding_graphs(receivers, senders)
    receivers = np.array(receivers, dtype=np.uint16)
    senders = np.array(senders, dtype=np.uint16)
<<<<<<< HEAD
    graph_mask = np.array(graph_mask, dtype=bool)
    self.receivers = receivers
    self.senders = senders
    self.graph_mask = graph_mask
    self.size = (seq_len_kv, seq_len_q)
=======
    graph_mask = np.array(graph_mask, dtype=np.bool)
    self.receivers = receivers
    self.senders = senders
    self.graph_mask = graph_mask
    self.size = (seq_len_kv, seq_len_q)  
>>>>>>> e389131e

"""
in the paper:

We do not use dilated sliding windows for lower layers to maximize their capacity to learn
and utilize the immediate local context. For the higher layers, we use a small amount of
increasing dilation only on 2 heads. This gives the model the ability to directly attend
to distant tokens without sacrificing local context.
"""

<<<<<<< HEAD
def create_led_attn_patterns(model, max_source_length, max_target_length, window_sizes=[32, 32, 32, 32, 32, 32, 64, 64, 64, 64, 64, 64], sentence_tokens=[0, 1, 2], autoregressive=False, layer_wise=False,  **kwargs):
=======
def create_led_attn_patterns(model, max_source_length, max_target_length, window_sizes=[32, 32, 32, 32, 32, 32, 64, 64, 64, 64, 64, 64], sentence_tokens=[0], autoregressive=False, layer_wise=False,  **kwargs):
>>>>>>> e389131e
    if len(kwargs.keys()) > 0:
      print(f'keyword arguments {kwargs.keys()} are not used by create_led_attn_patterns')
    #Encoder self attention pattern
    if layer_wise:
      #in this mode, the attention pattern can be different for every layer
      enc_self_attn = [LongformerAttentionPattern(
                                    seq_len_q=max_source_length,
                                    seq_len_kv=max_source_length,
                                    window_size=window_size,
                                    sentence_tokens=sentence_tokens,
                                    ).get_attention_graph() for window_size in window_sizes]
    else:
      #in this mode, the attention pattern is the same for every layer
      enc_self_attn = LongformerAttentionPattern(
                                    seq_len_q=max_source_length,
                                    seq_len_kv=max_source_length,
                                    window_size=window_sizes[0],
                                    sentence_tokens=sentence_tokens,
                                    ).get_attention_graph()
    if autoregressive:
        # For autoregressive decoding (ie during inference), we use
        # a dense one-to-many attention pattern.
        # This is because in huggingface implementation of T5,
        # during autoregressive decoding, the tokens are fed one by one,
        # and are thus remapped to position 0 in the query
        # (which has length 1)

        #Decoder self attention pattern
        dec_self_attn = VanillaAttentionPattern(
                                        seq_len_q=1,
                                        seq_len_kv=max_target_length,
                                        ).get_attention_graph()  
          
        #Encoder-Decoder cross attention pattern
        #kv is the receivers (the encoder output in cross attention)
        #q is the senders (the decoder input in cross attention)
        encdec_attn = VanillaAttentionPattern(
                                        seq_len_q=1,
                                        seq_len_kv=max_source_length,
                                        ).get_attention_graph()
    else:
        # For non-autoregressive decoding (for instance for training), we use
        # the vanilla T5 behaviour. It is equivalent to use a dense many-to-many
        # attention pattern using VanillaAttentionPattern, but more efficient.
      
        # Decoder self attention pattern
        dec_self_attn = {}
        # Encoder-Decoder cross attention pattern
        encdec_attn = {}
    graph = graph_from_path(model.params, enc_self_attn, dec_self_attn, encdec_attn, layer_wise=layer_wise)
    return graph<|MERGE_RESOLUTION|>--- conflicted
+++ resolved
@@ -5,6 +5,7 @@
 from ..utils import graph_from_path
 
 class LongformerAttentionPattern(AttentionPattern):
+  def __init__(self, seq_len_q, seq_len_kv, window_size, sentence_tokens=[0], **kwargs):
   def __init__(self, seq_len_q, seq_len_kv, window_size, sentence_tokens=[0], **kwargs):
     super().__init__()
 
@@ -24,11 +25,7 @@
         layer_receivers.append(i)
         layer_senders.append(j)
     for j in global_tokens:
-<<<<<<< HEAD
       for i in seq_kv - set((j,)) - global_tokens:
-=======
-      for i in seq_kv:
->>>>>>> e389131e
         layer_receivers.append(i)
         layer_senders.append(j)
       
@@ -38,25 +35,25 @@
       for j in window - global_tokens:
         layer_receivers.append(i)
         layer_senders.append(j)
+    #local window attention
+    for i in seq_kv - global_tokens:
+      window = set([i + offset * 1 for offset in range(- (window_size // 2), (window_size % 2) + window_size // 2) if seq_len_q > i + offset * 1 >= 0])
+      for j in window - global_tokens:
+        layer_receivers.append(i)
+        layer_senders.append(j)
       
+    receivers = np.array(layer_receivers, dtype=np.uint16)
+    senders = np.array(layer_senders, dtype=np.uint16)
     receivers = np.array(layer_receivers, dtype=np.uint16)
     senders = np.array(layer_senders, dtype=np.uint16)
     receivers, senders, graph_mask = self._padding_graphs(receivers, senders)
     receivers = np.array(receivers, dtype=np.uint16)
     senders = np.array(senders, dtype=np.uint16)
-<<<<<<< HEAD
     graph_mask = np.array(graph_mask, dtype=bool)
     self.receivers = receivers
     self.senders = senders
     self.graph_mask = graph_mask
     self.size = (seq_len_kv, seq_len_q)
-=======
-    graph_mask = np.array(graph_mask, dtype=np.bool)
-    self.receivers = receivers
-    self.senders = senders
-    self.graph_mask = graph_mask
-    self.size = (seq_len_kv, seq_len_q)  
->>>>>>> e389131e
 
 """
 in the paper:
@@ -67,14 +64,13 @@
 to distant tokens without sacrificing local context.
 """
 
-<<<<<<< HEAD
 def create_led_attn_patterns(model, max_source_length, max_target_length, window_sizes=[32, 32, 32, 32, 32, 32, 64, 64, 64, 64, 64, 64], sentence_tokens=[0, 1, 2], autoregressive=False, layer_wise=False,  **kwargs):
-=======
-def create_led_attn_patterns(model, max_source_length, max_target_length, window_sizes=[32, 32, 32, 32, 32, 32, 64, 64, 64, 64, 64, 64], sentence_tokens=[0], autoregressive=False, layer_wise=False,  **kwargs):
->>>>>>> e389131e
     if len(kwargs.keys()) > 0:
       print(f'keyword arguments {kwargs.keys()} are not used by create_led_attn_patterns')
     #Encoder self attention pattern
+    if layer_wise:
+      #in this mode, the attention pattern can be different for every layer
+      enc_self_attn = [LongformerAttentionPattern(
     if layer_wise:
       #in this mode, the attention pattern can be different for every layer
       enc_self_attn = [LongformerAttentionPattern(
@@ -91,7 +87,22 @@
                                     window_size=window_sizes[0],
                                     sentence_tokens=sentence_tokens,
                                     ).get_attention_graph()
+    else:
+      #in this mode, the attention pattern is the same for every layer
+      enc_self_attn = LongformerAttentionPattern(
+                                    seq_len_q=max_source_length,
+                                    seq_len_kv=max_source_length,
+                                    window_size=window_sizes[0],
+                                    sentence_tokens=sentence_tokens,
+                                    ).get_attention_graph()
     if autoregressive:
+        # For autoregressive decoding (ie during inference), we use
+        # a dense one-to-many attention pattern.
+        # This is because in huggingface implementation of T5,
+        # during autoregressive decoding, the tokens are fed one by one,
+        # and are thus remapped to position 0 in the query
+        # (which has length 1)
+
         # For autoregressive decoding (ie during inference), we use
         # a dense one-to-many attention pattern.
         # This is because in huggingface implementation of T5,
@@ -105,7 +116,11 @@
                                         seq_len_kv=max_target_length,
                                         ).get_attention_graph()  
           
+                                        ).get_attention_graph()  
+          
         #Encoder-Decoder cross attention pattern
+        #kv is the receivers (the encoder output in cross attention)
+        #q is the senders (the decoder input in cross attention)
         #kv is the receivers (the encoder output in cross attention)
         #q is the senders (the decoder input in cross attention)
         encdec_attn = VanillaAttentionPattern(
@@ -118,8 +133,15 @@
         # attention pattern using VanillaAttentionPattern, but more efficient.
       
         # Decoder self attention pattern
+        # For non-autoregressive decoding (for instance for training), we use
+        # the vanilla T5 behaviour. It is equivalent to use a dense many-to-many
+        # attention pattern using VanillaAttentionPattern, but more efficient.
+      
+        # Decoder self attention pattern
         dec_self_attn = {}
+        # Encoder-Decoder cross attention pattern
         # Encoder-Decoder cross attention pattern
         encdec_attn = {}
     graph = graph_from_path(model.params, enc_self_attn, dec_self_attn, encdec_attn, layer_wise=layer_wise)
+    graph = graph_from_path(model.params, enc_self_attn, dec_self_attn, encdec_attn, layer_wise=layer_wise)
     return graph