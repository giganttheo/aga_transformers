--- conflicted
+++ resolved
@@ -1,9 +1,6 @@
 
 def graph_from_path(tree, enc_self_attn, dec_self_attn, encdec_attn, path=[], layer_wise=True):
-<<<<<<< HEAD
   # creates a tree of graph attention patterns, given a tree with path
-=======
->>>>>>> e389131e
   if not isinstance(tree, dict):
     return None
   if 'SelfAttention' in path:
@@ -22,34 +19,8 @@
           return dec_self_attn
     else:
       return None
-<<<<<<< HEAD
-    if layer_wise or layer_ == 0:
-      #self attention
-      if 'encoder' in path:
-        if isinstance(enc_self_attn, list):
-          return enc_self_attn[layer_]
-        else:
-          return enc_self_attn
-      else: #decoder attn
-        if isinstance(dec_self_attn, list):
-          return dec_self_attn[layer_]
-        else:
-          return dec_self_attn
-    else:
-      return None
-=======
->>>>>>> e389131e
   elif 'EncDecAttention' in path:
     layer_ = int(path[2])
-    if layer_wise or layer_ == 0:
-      #encoder / decoder cross attention
-      if isinstance(encdec_attn, list):
-        return encdec_attn[layer_]
-      else:
-        return encdec_attn
-    else:
-      return None
-<<<<<<< HEAD
     if layer_wise or layer_ == 0:
       #encoder / decoder cross attention
       if isinstance(encdec_attn, list):
@@ -94,7 +65,4 @@
   mapping = [[] for i in tokenized_1]
   for i, segment in enumerate(segments_2):
     mapping[segment].append(i)
-  return mapping
-=======
-  return {k: graph_from_path(t, enc_self_attn=enc_self_attn, dec_self_attn=dec_self_attn, encdec_attn=encdec_attn, path=path+[k]) for (k, t) in tree.items()}
->>>>>>> e389131e
+  return mapping