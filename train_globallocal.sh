--- conflicted
+++ resolved
@@ -92,31 +92,19 @@
 # 	--num_train_epochs 3 \
 # 	--learning_rate 1e-3 \
 # 	--warmup_steps 100 \
-<<<<<<< HEAD
 # 	--per_device_train_batch_size 8 \
 # 	--per_device_eval_batch_size 8 \
-=======
-# 	--per_device_train_batch_size 2 \
-# 	--per_device_eval_batch_size 2 \
->>>>>>> 03e95ae6
 # 	--overwrite_output_dir \
 # 	--dtype "bfloat16" \
 # 	--max_target_length 512 \
 # 	--max_source_length 16384 \
 # 	--val_max_target_length 512 \
-<<<<<<< HEAD
 # 	--max_train_samples 64 \
 # 	--max_eval_samples 64 \
-=======
-# 	--max_train_samples 24 \
-# 	--max_eval_samples 12 \
->>>>>>> 03e95ae6
 # 	--gradient_checkpointing #\
 # 	--resume_from_checkpoint \
 # 	--run_id "294lkdvh"
 
-<<<<<<< HEAD
-
 # python ./train_lora.py \
 # 	--output_dir "./lora-t5-blockgraph-base-8k" \
 # 	--model_name_or_path "google/flan-t5-base" \
@@ -139,8 +127,6 @@
 # 	--max_eval_samples 64 \
 # 	--gradient_checkpointing
 
-=======
->>>>>>> 03e95ae6
 # #--predict_with_generate \
 
 # python ./train_lora.py \
@@ -235,38 +221,23 @@
 	# --run_id "294lkdvh"
 
 python ./train_lora.py \
-<<<<<<< HEAD
 	--output_dir "./8k-global-local" \
 	--model_name_or_path "google/flan-t5-base" \
 	--tokenizer_name "google/flan-t5-base" \
-=======
-	--output_dir "./lora-t5-graph-small-8k" \
-	--model_name_or_path "google/flan-t5-small" \
-	--tokenizer_name "google/flan-t5-small" \
->>>>>>> 03e95ae6
 	--dataset_name="gigant/tib" \
 	--source_prefix "summarize: " \
 	--do_train \
 	--do_eval \
-<<<<<<< HEAD
 	--num_train_epochs 6 \
 	--learning_rate 1e-2 \
 	--warmup_steps 100 \
 	--per_device_train_batch_size 14 \
 	--per_device_eval_batch_size 14 \
-=======
-	--num_train_epochs 1 \
-	--learning_rate 1e-2 \
-	--warmup_steps 100 \
-	--per_device_train_batch_size 20 \
-	--per_device_eval_batch_size 20 \
->>>>>>> 03e95ae6
 	--overwrite_output_dir \
 	--dtype "bfloat16" \
 	--max_target_length 512 \
 	--max_source_length 8192 \
 	--val_max_target_length 512 \
-<<<<<<< HEAD
 	--seed 42 \
 	--gradient_checkpointing
 
@@ -292,11 +263,4 @@
 # 	--gradient_checkpointing \
 # 	--seed 45 \
 # 	--resume_from_checkpoint \
-# 	--run_id "qoftnzim"
-=======
-	--max_eval_samples 60 \
-	--gradient_checkpointing \
-	--seed 45 \
-	--resume_from_checkpoint \
-	--run_id "qoftnzim"
->>>>>>> 03e95ae6
+# 	--run_id "qoftnzim"